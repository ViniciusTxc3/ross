import numpy as np
import math
import sys
from scipy.linalg import lu_factor, lu_solve
from numpy.linalg import cond
import multiprocessing
from ross import SealElement
from ross.units import check_units
import multiprocessing

__all__ = ["LabyrinthSeal"]


class LabyrinthSeal(SealElement):
    """Calculate labyrinth seal with model based on Laby3.

    Parameters
    ----------
    n : int
        Node in which the seal will be located.
    frequency : float, pint.Quantity
        Shaft rotational speed (rad/s).
    inlet_pressure : float
        Inlet pressure (Pa).
    outlet_pressure : float
        Outlet pressure (Pa).
    inlet_temperature : float
        Inlet temperature (deg K).
    pre_swirl_ratio : float
        Inlet swirl velocity ratio.
        Positive values for swirl with shaft rotation and negative values for
        swirl against shaft rotations.
    n_teeth : int
        Number of teeth (throttlings).
        Needs to be <= 30.
    shaft_radius : float, pint.Quantity
        Radius of shaft (m).
    radial_clearance : float, pint.Quantity
        Nominal radial clearance (m)
    pitch : float, pint.Quantity
        Seal pitch (length of land) or axial cavity length (m).
    tooth_height : float, pint.Quantity
        Height of seal strip (m).
    tooth_width : float, pint.Quantity
        Thickness of throttle (tip-width) (m), used in mass flow calculation.
    seal_type : str
        Indicates where labyrinth teeth are located.
        Specify 'rotor' if teeth are on rotor only.
        Specify 'stator' if teeth are on stator only.
        Specify 'inter' for interlocking type labyrinths.
    gas_composition : dict
        Gas composition as a dictionary {component: molar_fraction}.
    if gas composition not 'AIR':
        r: float
            gas constant
        gamma: float
            ratio of specific heats
        tz: list float
            tz[0]: temperature at state 1
            tz[1]: temperature at state 2
        muz: list float
            muz[0]: dynamic viscoosity at state 1
            muz[1]: dynamic viscoosity at state 2
    analz: string
        analz indicates what will be analysed.
        Specify "FULL" for rotordynamic calculation and leakage analysis
        Specify "LEAKAGE" for leakage analysis only
    nprt: integer
        Number of parameters to be printed in the output.
        1 maximum
        5 minimum
    iopt1: integer
        Use or no use of tangential momentum parameters introduced by Jenny and Kanki
        Specify value 0 to not use parameters
        Specify value 1 to use parameters


    Examples
    --------
    >>> from ross.seals.labyrinth_seal import LabyrinthSeal
    >>> seal = LabyrinthSeal(
    ...     n=0,
    ...     inlet_pressure=308000,
    ...     outlet_pressure=94300,
    ...     inlet_temperature=283.15,
    ...     pre_swirl_ratio=0.98,
    ...     frequency=Q_([5000, 8000, 11000], "RPM"),
    ...     n_teeth=16,
    ...     shaft_radius=Q_(72.5,"mm"),
    ...     radial_clearance=Q_(0.3,"mm"),
    ...     pitch=Q_(3.175,"mm"),
    ...     tooth_height=Q_(3.175,"mm"),
    ...     tooth_width=Q_(0.1524,"mm"),
    ...     seal_type="inter",
    ...     gas_composition = "Methane"
    ...     tz = [298.0, 305.0], 
    ...     muz = [11.2e-6, 11.6e-6], 
    """

    @check_units
    def __init__(
        self,
<<<<<<< HEAD
        n=None,
        inlet_pressure=None,
        outlet_pressure=None,
        inlet_temperature=None,
        pre_swirl_ratio=None,
        frequency=None,
        n_teeth=None,
        shaft_radius=None,
        radial_clearance=None,
        pitch=None,
        tooth_height=None,
        tooth_width=None,
        seal_type=None,
        gas_composition="AIR",
        r=287,
        gamma=1.4,
        tz=None,
        muz=None,
        analz="FULL",
        nprt=1,
        iopt1=0,
        **kwargs,
    ):
        self.gas_composition = gas_composition
        self.tz = tz
        self.muz = muz

        # state_in = ccp.State.define(
        #     p=inlet_pressure, T=inlet_temperature, fluid=self.gas_composition
        # )
        # state_out = ccp.State.define(
        #     p=outlet_pressure, h=state_in.h(), fluid=self.gas_composition
        # )

        # # Calculate
        # # gas constant : float -> Gas constant (J / kg degK
        # self.r = (state_in.gas_constant() / state_in.molar_mass()).m
        # print(f"R {self.r}")
        # # ratio_specific_heats : float -> Ratio of specific heats.
        # self.gamma = (state_in.cp() / state_in.cv()).m
        # print(f"gamma {self.gamma}")
        # # tz1 : float -> Temperature at state 1 (deg K).
        # self.tz[0] = state_in.T().m
        # # muz1 : float -> Dynamic viscosity at state 1 (kg/(m s))
        # self.muz[0] = state_in.viscosity().m
        # # tz2 : float -> Temperature at state 2 (deg K).
        # self.tz[1] = state_out.T().m
        # # muz2 : float -> Dynamic viscosity at state 2 (kg/(m s))
        # self.muz[1] = state_out.viscosity().m
=======
        n = None,
        inlet_pressure = None,
        outlet_pressure = None,
        inlet_temperature = None,
        pre_swirl_ratio = None,
        frequency = None,
        n_teeth= None,
        shaft_radius = None,
        radial_clearance = None,
        pitch = None,
        tooth_height = None,
        tooth_width = None,
        seal_type = None,
        gas_composition = 'AIR',
        r = 287,
        gamma = 1.4,
        tz = None,
        muz = None,
        analz = "FULL",
        nprt = 1,
        iopt1 = 0,
        **kwargs,
    ):

        self.gas_composition = gas_composition
        self.tz = tz
        self.muz = muz
        self.r = r
        self.gamma = gamma

>>>>>>> 641d44f5

        self.n = n
        self.r = r
        self.gamma = gamma
        self.inlet_pressure = inlet_pressure
        self.outlet_pressure = outlet_pressure
        self.inlet_temperature = inlet_temperature
        self.pre_swirl_ratio = pre_swirl_ratio
        self.n_teeth = n_teeth
        self.shaft_radius = shaft_radius
        self.radial_clearance = radial_clearance
        self.pitch = pitch
        self.tooth_height = tooth_height
        self.tooth_width = tooth_width
        self.seal_type = seal_type

        self.analz = analz
        self.nprt = nprt
        self.iopt1 = iopt1

        self.m_x = 61
        self.pitch = np.full(self.m_x, pitch)
        self.radial_clearance = np.full(self.m_x, radial_clearance)
        self.tooth_height = np.full(self.m_x, tooth_height)
        self.pr = np.zeros(self.m_x)
        self.tooth_width = np.full(self.m_x, tooth_width)

        self.p = np.zeros(self.m_x)
        self.v = np.zeros(self.m_x)
        self.w = np.zeros(self.m_x)
        self.p1 = np.zeros(self.m_x)
        self.v1 = np.zeros(self.m_x)
        self.t = np.zeros(self.m_x)
        self.rho = np.zeros(self.m_x)
        self.taus = np.zeros(self.m_x)
        self.taur = np.zeros(self.m_x)
        self.gm = np.zeros((1000, 500))
        self.rhs = np.zeros((1000, 2))
        self.cg = np.zeros((9, self.m_x))
        self.cx = np.zeros((8, self.m_x))
        self.vin = np.zeros(self.m_x)
        self.vout = np.zeros(self.m_x)
        self.kout = np.zeros(self.m_x)

        coefficients_dict = {}
        if kwargs.get("kxx") is None:
            pool = multiprocessing.Pool()
            coefficients_dict_list = pool.map(self.run, frequency)
            coefficients_dict = {k: [] for k in coefficients_dict_list[0].keys()}
            for d in coefficients_dict_list:
                for k in coefficients_dict:
                    coefficients_dict[k].append(d[k])

        super().__init__(
            self.n,
            frequency=frequency,
            **coefficients_dict,
            **kwargs,
        )

    def derv(self):
        error = 10000
        tol = 1 * 10**-7
        guess_low = 0.001
        guess = 0.8
        guess_high = 0.99
        n = 0
        while n < self.n_teeth:
            r = guess
            deriv_num = -2 * (n + 1) + 2 * r * math.log(r) + 1 / r - r
            deriv_den = ((1 - r**2) ** 0.5) * ((n - math.log(r)) ** 1.5)
            deriv = deriv_num / deriv_den
            error = -deriv
            while abs(error) > tol:
                if error < 0:
                    guess_low = guess
                    guess = (guess + guess_high) / 2
                if error > 0:
                    guess_high = guess
                    guess = (guess + guess_low) / 2
                r = guess
                deriv_num = -2 * (n + 1) + 2 * r * math.log(r) + 1 / r - r
                deriv_den = ((1 - r**2) ** 0.5) * ((n - math.log(r)) ** 1.5)
                deriv = deriv_num / deriv_den
                error = -deriv
            self.r_choke[n] = guess
            self.tooth_height_choke[n] = (
                (1 - self.r_choke[n] ** 2) / ((n + 1) - math.log(self.r_choke[n]))
            ) ** 0.5
            n += 1
            error = 10000
            guess_low = 0.001
            guess = 0.8
            guess_high = 0.99
        if self.pg < self.r_choke[self.n_teeth]:
            self.tooth_heighteta_nt = self.tooth_height_choke[self.n_teeth]
        else:
            self.tooth_heighteta_nt = (
                (1 - self.pg**2) / (self.n_teeth - math.log(self.pg))
            ) ** 0.5
        return

    def setup(self):
        self.epslon = 0.6
        self.awrl = self.epslon * self.radial_clearance[0]
        self.tooth_heightwrl = self.epslon * self.radial_clearance[0]
        self.nc = self.n_teeth - 1
        self.np = self.n_teeth + 1

        for i in range(1, self.n_teeth):
            self.radial_clearance[i] = self.radial_clearance[0]
            self.tooth_height[i] = self.tooth_height[0]
            self.tooth_width[i] = self.tooth_width[0]

        for i in range(1, self.nc):
            self.pitch[i] = self.pitch[0]

        self.ndof = 8 * self.nc
        self.nbw = 33
        self.nbc = 17

        for i in range(0, self.np):
            self.w[i] = 0
            self.pr[i] = 0
            self.p[i] = 0
            self.v[i] = 0
            self.p1[i] = 0
            self.v1[i] = 0
            self.rho[i] = 0
            self.t[i] = self.inlet_temperature

        self.pi = math.pi
        self.pg = self.outlet_pressure / self.inlet_pressure
        self.omega = self.frequency

        return

    def vermes(self):
        sg = self.tooth_width[0] / self.radial_clearance[0]
        self.alphav = (
            0.67675
            - (0.08519 * sg)
            + (0.0878 * (sg**2))
            - (0.01819 * (sg**3))
            + (0.00111 * (sg**4))
        )
        self.vnu = 8.52 / (
            ((self.pitch[0] - self.tooth_width[0]) / self.radial_clearance[0]) + 7.23
        )
        if self.seal_type == "inter":
            self.vnu = 0
        if self.vnu >= 1:
<<<<<<< HEAD
            raise ValueError(f"Error vermes: vnu ({self.vnu:.4f}), alpha > 1.")

        vg = 1 / (1 - self.vnu) ** 0.5
=======
            with open("output.txt", "a") as arquivo:
                print("ERROR, alpha maior que 1 \n")
            return
        vg = 1 / (1 - self.vnu)**0.5
>>>>>>> 641d44f5
        self.r_choke = [0] * self.m_x
        self.tooth_height_choke = [0] * self.m_x
        self.derv()
        self.gve = 1.014 * self.alphav * vg * self.tooth_heighteta_nt

        if self.seal_type == "inter":
            self.gve = self.gve / 1.014
<<<<<<< HEAD
        self.mdotv = (
            self.gve
            * self.inlet_pressure
            * self.radial_clearance[0]
            / (self.r * self.inlet_temperature) ** 0.5
        )
        leakv = (
            self.mdotv
            * 2
            * self.pi
            * (self.shaft_radius + 0.5 * self.radial_clearance[0])
        )
=======
        self.mdotv = self.gve * self.inlet_pressure * self.radial_clearance[0] / (self.r * self.inlet_temperature)**0.5
        leakv = self.mdotv * 2 * self.pi * (self.shaft_radius + 0.5 * self.radial_clearance[0])

>>>>>>> 641d44f5
        print(f"{'   Leakage':<40} {leakv:>15.8f} kg/s \n \n")
        self.mdot = self.mdotv

    def zpres(self):
        prgs = [0] * 3
        fpr = [0] * 3
        gam1 = 1 / self.gamma
        gam2 = (self.gamma - 1) / self.gamma
        gam3 = 2 / gam2
        gam4 = self.r * gam3
        gam5 = 1 / gam2
        gam6 = 1 / (self.gamma - 1)
        gam7 = 2 / (self.gamma + 1)
        gam8 = self.gamma * 2 / (self.gamma + 1)

        tol1 = 1 * 10 ** (-8)
        itmx1 = 100
        ndex1 = 0

        tol_outlet_pressure = 0.00001
        tol_choked = 0.005

        tol_p = 1 * 10 ** (-4)
        a2998 = True
        c = 0

        while True:
            asaida = True
<<<<<<< HEAD
            # 2998
=======
>>>>>>> 641d44f5
            if a2998 == True:
                mdot_high = self.mdot * 5
                mdot_low = 0
                a2998 = False
<<<<<<< HEAD
            # 4000
=======
>>>>>>> 641d44f5
            if ndex1 < 1:
                self.w[0] = 0
                self.p[0] = self.inlet_pressure
                self.rho[0] = self.p[0] / (self.r * self.t[0])
                prold = 1 * 10 ** (10)
                chok1 = gam7 + (
                    self.vnu
                    * self.w[self.n_teeth - 1]
                    * self.w[self.n_teeth - 1]
                    / (gam4 * self.t[self.n_teeth - 1])
                )
                chok2 = chok1**gam5
<<<<<<< HEAD
            # check
            # do 2000
            for i in range(1, self.n_teeth + 1):
=======
            for i in range(1, self.n_teeth+1):
>>>>>>> 641d44f5
                if i == self.n_teeth:
                    prgs[0] = chok2
                else:
                    prgs[0] = chok2

                prgs[1] = 0.9999999
                for j in range(0, 2):
                    fpr[j] = (
                        self.alphav
                        * self.radial_clearance[i - 1]
                        * self.rho[i - 1]
                        * (prgs[j] ** gam1)
                        * (
                            ((self.vnu * self.w[i - 1]) * self.w[i - 1])
                            + (gam4 * self.t[i - 1] * (1 - (prgs[j] ** gam2)))
                        )
                        ** 0.5
                    )
                    fpr[j] = self.mdot - fpr[j]
                if fpr[0] > 0:
                    fpr[0] = 0
                for itn in range(0, itmx1):
<<<<<<< HEAD
                    prgs[2] = (prgs[0] * fpr[1] - prgs[1] * fpr[0]) / (fpr[1] - fpr[0])
                    fpr[2] = (
                        self.alphav
                        * self.radial_clearance[i - 1]
                        * self.rho[i - 1]
                        * (prgs[2] ** gam1)
                        * math.sqrt(
                            (self.vnu * self.w[i - 1] * self.w[i - 1])
                            + (gam4 * self.t[i - 1] * (1.0 - (prgs[2] ** gam2)))
                        )
                    )
                    # check
=======
                    prgs[2] = (prgs[0]*fpr[1] - prgs[1]*fpr[0])/(fpr[1]-fpr[0])
                    fpr[2] = self.alphav * self.radial_clearance[i-1] * self.rho[i-1] * (prgs[2]**gam1) * math.sqrt((self.vnu * self.w[i-1] * self.w[i-1]) + (gam4 * self.t[i-1] * (1. - (prgs[2]**gam2))))
>>>>>>> 641d44f5
                    a2001 = True
                    if prgs[2] <= chok2:
                        a2001 = False
                        error_outlet_pressure = 0
<<<<<<< HEAD
                        # goto 2001
                        break
                    fpr[2] = self.mdot - fpr[2]

                    if fpr[2] * fpr[0] < 0:
                        # 200
                        prgs[1] = prgs[2]
                        fpr[1] = fpr[2]
                        # goto 500
                    # 300
                    elif fpr[2] * fpr[0] == 0:
=======
                        break
                    fpr[2] = self.mdot - fpr[2]

                    if fpr[2]*fpr[0] < 0:
                        prgs[1] = prgs[2]
                        fpr[1] = fpr[2]
                    elif fpr[2]*fpr[0] == 0:
>>>>>>> 641d44f5
                        if fpr[0] == 0:
                            prgs[2] = prgs[0]
                            fpr[2] = fpr[0]
                            prgs[1] = prgs[0]
                            fpr[1] = fpr[0]
                        else:
                            prgs[1] = prgs[2]
                            fpr[1] = fpr[2]
                            prgs[0] = prgs[2]
                            fpr[0] = fpr[2]
<<<<<<< HEAD
                            # goto 1500
                            break
                    # 400
                    elif fpr[2] * fpr[0] > 0:
                        prgs[0] = prgs[2]
                        fpr[0] = fpr[2]
                    # 500
                    if abs((prgs[2] - prold) / prgs[2]) <= tol1:
                        # go to 1500
=======
                            break
                    elif fpr[2]*fpr[0] > 0:
                        prgs[0] = prgs[2]
                        fpr[0] = fpr[2]
                    if abs((prgs[2]-prold)/prgs[2]) <= tol1:
>>>>>>> 641d44f5
                        break
                    prold = prgs[2]

                if a2001 == False:
                    break
<<<<<<< HEAD
                # 1500
                if abs(fpr[2]) > tol_p:
                    print("Pressuere Convergence Error at Station", i)
                self.pr[i - 1] = prgs[2]
                self.p[i] = self.pr[i - 1] * self.p[i - 1]
                self.w[i] = (self.mdot * self.r * self.t[i - 1]) / (
                    self.alphav
                    * self.p[i - 1]
                    * (self.pr[i - 1] ** gam1)
                    * self.radial_clearance[i - 1]
                )
                self.rho[i] = self.rho[i - 1] * (self.pr[i - 1] ** gam1)
                self.t[i] = self.t[i - 1] * (self.pr[i - 1] ** gam2)
=======
                if (abs(fpr[2]) > tol_p):
                    print("Pressuere Convergence Error at Station", i)
                self.pr[i-1] = prgs [2]
                self.p[i] = self.pr[i-1] * self.p[i-1]
                self.w[i] = (self.mdot * self.r * self.t[i-1])/(self.alphav * self.p[i-1]*(self.pr[i-1]**gam1)*self.radial_clearance[i-1])
                self.rho[i] = self.rho[i-1] * (self.pr[i-1] ** gam1)
                self.t[i] = self.t[i-1] * (self.pr[i-1] ** gam2)

>>>>>>> 641d44f5

            if a2001 == True:
                i = self.np - 1
                chock1 = gam7 + (
                    self.vnu * self.w[i - 1] * self.w[i - 1] / (gam4 * self.t[i - 1])
                )
                chock2 = chock1**gam5
                error_outlet_pressure = (
                    self.p[self.np - 1] - self.outlet_pressure
                ) / self.outlet_pressure
                if ndex1 == 1:
                    break
            if (
                abs(error_outlet_pressure) >= tol_outlet_pressure
                and abs(self.pr[self.np - 2] - chock2) / chock2 > tol_choked
            ) or a2001 == False:
                if error_outlet_pressure < 0 or a2001 == False:
<<<<<<< HEAD
                    # 2001
                    # print("1")
=======
>>>>>>> 641d44f5
                    mdot_tmp = self.mdot
                    self.mdot = (mdot_low + self.mdot) / 2
                    mdot_high = mdot_tmp
                    if (self.mdot - mdot_tmp) / self.mdot == 0:
                        print("reset iteration")
                        ndex1 = 2
                        a2998 = True
<<<<<<< HEAD
                elif error_outlet_pressure >= 0:
                    # print("2")
=======
                elif error_outlet_pressure>=0:
>>>>>>> 641d44f5
                    mdot_tmp = self.mdot
                    self.mdot = (mdot_high + self.mdot) / 2
                    mdot_low = mdot_tmp
                    if (self.mdot - mdot_tmp) / self.mdot == 0:
                        print("reset iteration")
                        ndex1 = 2
                        a2998 = True
                asaida = False
            if asaida == True:
                break

        i = self.np - 1
        chock1 = gam7 + (
            self.vnu * self.w[i - 1] * self.w[i - 1] / (gam4 * self.t[i - 1])
        )
        chok2 = chok1**gam5

        if ndex1 != 1:
<<<<<<< HEAD
            leak = (
                self.mdot
                * 2
                * self.pi
                * (self.shaft_radius + 0.5 * self.radial_clearance[0])
            )

        if ndex1 != 1 and abs(self.pr[self.np - 2] - chok2) / chok2 <= tol_choked:
            print("Flow Chocked in Last Thottle")
            ndex1 = 1
        if (self.pr[self.n_teeth - 1]) > 1:
            print("ERROR IN LEAKAGE CALCULATION")
        if self.nprt > 4:
            return

        print(f"{'   Leakage':<40} {leak:>15.8f} kg/s \n")

        return

    def zvel_jen(self):
        vgs = np.zeros(3)
        fv = np.zeros(3)
        rov = np.zeros(3)
        tr = np.zeros(3)
        ts = np.zeros(3)
=======
            leak = self.mdot * 2 * self.pi * (self.shaft_radius + 0.5*self.radial_clearance[0])

        if ndex1 != 1 and abs(self.pr[self.np-2]-chok2)/chok2 <= tol_choked:
                print("Flow Chocked in Last Thottle")
                ndex1 = 1
        if (self.pr[self.n_teeth-1]) > 1:
                print("ERROR IN LEAKAGE CALCULATION")
        if self.nprt > 4:
            return

        print("Benevenuti Method: \n \n")
        print(f"{'   Leakage':<40} {leak:>15.8f} kg/s \n")


        for i in range(0, self.np):
            mach = self.w[i]/(self.gamma * self.r *self.t[i])**0.5
            pnorm = self.p[i]/self.inlet_pressure
        return

    def zvel_JEN(self):

        vgs = [0]*3
        fv  = [0]*3
        rov = [0]*3
        tr  = [0]*3
        ts  = [0]*3
>>>>>>> 641d44f5

        if self.omega == 0 and self.inlet_swirl_velocity == 0:
            return
        jc = 0
        if self.seal_type == "stator":
            jc = 0.15
        if self.seal_type == "rotor":
            jc = 0.35
        if self.seal_type == "inter":
            jc = 0.90
        if jc == 0:
            print("Improper selection of labyrinth type")
            sys.exit()
        bmr = -0.25
        bms = -0.25
        bnr = 0.079
        bns = 0.079

        if self.seal_type == "inter":
            ar = (1 * self.tooth_height[0] + self.pitch[0]) / self.pitch[0]
            as_py = (1 * self.tooth_height[0] + self.pitch[0]) / self.pitch[0]
        elif self.seal_type == "stator":
            as_py = (2 * self.tooth_height[0] + self.pitch[0]) / self.pitch[0]
            ar = 1
        else:
            ar = (2 * self.tooth_height[0] + self.pitch[0]) / self.pitch[0]
            as_py = 1

<<<<<<< HEAD
        dh = (
            2
            * (self.radial_clearance[0] + self.tooth_height[0])
            * self.pitch[0]
            / (self.radial_clearance[0] + self.tooth_height[0] + self.pitch[0])
        )
        area = (self.tooth_height[0] + self.radial_clearance[0]) * self.pitch[0]
=======
        dh = 2*(self.radial_clearance[0]+self.tooth_height[0])*self.pitch[0]/(self.radial_clearance[0]+self.tooth_height[0]+self.pitch[0])
        area = (self.tooth_height[0]+self.radial_clearance[0])*self.pitch[0]
>>>>>>> 641d44f5

        self.v[0] = self.inlet_swirl_velocity
        self.vin[0] = self.inlet_swirl_velocity
        self.vout[0] = self.inlet_swirl_velocity
        self.taur[0] = 0
        self.taus[0] = 0
        itmx2 = 40
        tol2 = 1 * 10 ** (-8)
        vold = 1 * 10 ** (10)

        if self.gas_composition == "AIR":
            sb = 1.426086 * 10 ** (-6)
            ss = 100
        else:
            phi1 = (self.tz[0] ** 1.5) / self.muz[0]
            phi2 = (self.tz[1] ** 1.5) / self.muz[1]
            sb = (self.tz[1] - self.tz[0]) / (phi2 - phi1)
            ss = (sb * phi1) - self.tz[0]
        for i in range(1, self.n_teeth):
            self.vin[i] = self.vout[i - 1]
            mu = sb * (self.t[i]) ** 0.5 / (1 + (ss / self.t[i]))
            self.nu = mu / self.rho[i]
            vgs[1] = (self.gamma * self.r * self.t[i]) ** 0.5
            vgs[0] = -vgs[1]

            rov[0] = (self.shaft_radius * self.omega) - vgs[0]
            rov[1] = (self.shaft_radius * self.omega) - vgs[1]

            for j in range(0, 2):
                tr[j] = (
                    0.5
                    * self.rho[i]
                    * rov[j]
                    * rov[j]
                    * bnr
                    * ((abs(rov[j]) * dh / self.nu) ** bmr)
                    * math.copysign(1, rov[j])
                )
                ts[j] = (
                    0.5
                    * self.rho[i]
                    * vgs[j]
                    * vgs[j]
                    * bns
                    * ((abs(vgs[j]) * dh / self.nu) ** bms)
                    * math.copysign(1, vgs[j])
                )
                fv[j] = (self.mdot * jc * (vgs[j] - self.vin[i])) - (
                    self.pitch[0] * (tr[j] * ar - ts[j] * as_py)
                )

            for itn2 in range(0, itmx2):
                vgs[2] = (vgs[0] * fv[1] - vgs[1] * fv[0]) / (fv[1] - fv[0])
                rov[2] = (self.shaft_radius * self.omega) - vgs[2]
                tr[2] = (
                    0.5
                    * self.rho[i]
                    * rov[2]
                    * rov[2]
                    * bnr
                    * ((abs(rov[2]) * dh / self.nu) ** bmr)
                    * math.copysign(1, rov[2])
                )
                ts[2] = (
                    0.5
                    * self.rho[i]
                    * vgs[2]
                    * vgs[2]
                    * bns
                    * ((abs(vgs[2]) * dh / self.nu) ** bms)
                    * math.copysign(1, vgs[2])
                )
                fv[2] = (self.mdot * (vgs[2] - self.vin[i])) - (
                    self.pitch[0] * (tr[2] * ar - ts[2] * as_py)
                )

                if fv[2] * fv[0] < 0:
                    vgs[1] = vgs[2]
                    fv[1] = fv[2]
                    rov[1] = rov[2]
                    tr[1] = tr[2]
                    ts[1] = ts[2]

                    if abs((vgs[2] - vold) / vgs[2]) > tol2:
                        vold = vgs[2]
                    else:
                        break

<<<<<<< HEAD
                elif fv[2] * fv[0] == 0:
                    if fv[1] == 0:
=======
                elif fv[2]*fv[0] == 0:
                    if fv[1]== 0:
>>>>>>> 641d44f5
                        vgs[1] = vgs[0]
                        fv[1] = fv[0]
                        vgs[2] = vgs[0]
                        fv[2] = fv[0]
                        rov[1] = rov[0]
                        tr[1] = tr[0]
                        ts[1] = ts[0]
                        rov[2] = rov[0]
                        tr[2] = tr[0]
                        ts[2] = ts[0]

                    else:
                        vgs[1] = vgs[2]
                        fv[1] = fv[2]
                        vgs[0] = vgs[2]
                        fv[0] = fv[2]
                        rov[1] = rov[2]
                        tr[1] = tr[2]
                        ts[1] = ts[2]
                        rov[0] = rov[2]
                        tr[0] = tr[2]
                        ts[0] = ts[2]
                    break
                else:
                    vgs[0] = vgs[2]
                    fv[0] = fv[2]
                    rov[0] = rov[2]
                    tr[0] = tr[2]
                    ts[0] = ts[2]

                    if abs((vgs[2] - vold) / vgs[2]) > tol2:
                        vold = vgs[2]
                    else:
                        break
            if abs(fv[2] > 0.001):
<<<<<<< HEAD
                print("Velocity Convergence Error at station", i)
=======
                print('Velocity Convergence Error at station', i)
>>>>>>> 641d44f5
            self.v[i] = vgs[2]
            self.vout[i] = self.vin[i] * (1 - jc) + self.v[i] * jc
            self.kout[i] = self.vout[i] / self.v[i]
            self.taur[i] = tr[2]
            self.taus[i] = ts[2]

            self.cg[0][i] = area / (self.r * self.t[i])
            self.cg[1][i] = (self.v[i] / self.shaft_radius) * self.cg[0][i]
            self.cg[2][i] = (self.p[i] / self.shaft_radius) * self.cg[0][i]
            self.cg[3][i] = (
                self.mdot
                * self.p[i]
                * (
                    1 / (self.p[i] ** 2 - self.p[i + 1] ** 2)
                    + 1 / (self.p[i - 1] ** 2 - self.p[i] ** 2)
                )
            )
            self.cg[4][i] = (
                -self.mdot * self.p[i + 1] / (self.p[i] ** 2 - self.p[i + 1] ** 2)
            )
            self.cg[5][i] = -self.rho[i] * self.pitch[1]
            self.cg[6][i] = (self.v[i] / self.shaft_radius) * self.cg[5][i]
            self.cg[7][i] = (
                -self.mdot * self.p[i - 1] / (self.p[i - 1] ** 2 - self.p[i] ** 2)
            )
            self.cg[8][i] = -self.cg[7][i] * jc * (self.v[i] - self.vin[i])

            self.cx[0][i] = area / self.shaft_radius
            self.cx[1][i] = self.rho[i] * area
            self.cx[2][i] = (self.v[i] / self.shaft_radius) * self.cx[1][i]
            cxx1 = ((2 + bms) * self.taus[i] * as_py * self.pitch[0]) / self.v[i]
            cxx2 = ((2 + bmr) * self.taur[i] * ar * self.pitch[0]) / rov[2]
            self.cx[3][i] = self.mdot * self.kout[i] + cxx1 + cxx2
            self.cx[4][i] = -self.mdot * self.kout[i - 1]
            self.cx[5][i] = (self.mdot / self.p[i + 1]) * self.v[i]
            self.cx[5][i] = 0
            self.cx[6][i] = -self.mdot * jc * (self.v[i] - self.vin[i]) * self.p[i] / (
                self.p[i - 1] ** 2 - self.p[i] ** 2
            ) + (
                (self.taus[i] * as_py - self.taur[i] * ar) * (self.pitch[1] / self.p[i])
            )
            cxx3 = (-bms * self.taus[i] * as_py + bmr * self.taur[i] * ar) * (
                self.pitch[0]
                * dh
                / (2 * (self.radial_clearance[0] + self.tooth_height[0]) ** 2)
            )
            self.cx[7][i] = (self.mdot / self.radial_clearance[0]) * jc * (
                self.vin[i] - self.v[i]
            ) + cxx3

<<<<<<< HEAD
        if self.nprt > 3:
            return
        return

    def zvel(self):
        vgs = np.zeros(3)
        fv = np.zeros(3)
        rov = np.zeros(3)
        tr = np.zeros(3)
        ts = np.zeros(3)
=======
        return

    def zvel(self):

        vgs = [0]*3
        fv  = [0]*3
        rov = [0]*3
        tr  = [0]*3
        ts  = [0]*3
>>>>>>> 641d44f5

        if self.omega == 0 and self.inlet_swirl_velocity == 0:
            return

        bmr = -0.25
        bms = -0.25
        bnr = 0.079
        bns = 0.079

        if self.seal_type == "inter":
            ar = (self.tooth_height[0] + self.pitch[0]) / self.pitch[0]
            as_py = (self.tooth_height[0] + self.pitch[0]) / self.pitch[0]
        elif self.seal_type == "rotor":
            ar = (2 * self.tooth_height[0] + self.pitch[0]) / self.pitch[0]
            as_py = 1
        else:
            as_py = (2 * self.tooth_height[0] + self.pitch[0]) / self.pitch[0]
            ar = 1

<<<<<<< HEAD
        dh = (
            2
            * (self.radial_clearance[0] + self.tooth_height[0])
            * self.pitch[0]
            / (self.radial_clearance[0] + self.tooth_height[0] + self.pitch[0])
        )
        area = (self.tooth_height[0] + self.radial_clearance[0]) * self.pitch[0]
=======
        dh = 2*(self.radial_clearance[0]+self.tooth_height[0])*self.pitch[0]/(self.radial_clearance[0]+self.tooth_height[0]+self.pitch[0])
        area = (self.tooth_height[0]+self.radial_clearance[0])*self.pitch[0]
>>>>>>> 641d44f5

        self.v[0] = self.inlet_swirl_velocity
        self.taur[0] = 0
        self.taus[0] = 0
        itmx2 = 40
        tol2 = 1 * 10 ** (-8)
        vold = 1 * 10 ** (10)

        if self.gas_composition == "AIR":
            sb = 1.426086 * 10 ** (-6)
            ss = 100
        else:
            phi1 = (self.tz[0] ** 1.5) / self.muz[0]
            phi2 = (self.tz[1] ** 1.5) / self.muz[1]
            sb = (self.tz[1] - self.tz[0]) / (phi2 - phi1)
            ss = (sb * phi1) - self.tz[0]

        for i in range(1, self.n_teeth):
            mu = sb * (self.t[i]) ** 0.5 / (1 + (ss / self.t[i]))
            self.nu = mu / self.rho[i]
            vgs[1] = (self.gamma * self.r * self.t[i]) ** 0.5
            vgs[0] = -vgs[1]

<<<<<<< HEAD
            rov[0] = (self.shaft_radius * self.omega) - vgs[0]
            rov[1] = (self.shaft_radius * self.omega) - vgs[1]
            for j in range(0, 2):
                tr[j] = (
                    0.5
                    * self.rho[i]
                    * rov[j]
                    * rov[j]
                    * bnr
                    * ((abs(rov[j]) * dh / self.nu) ** bmr)
                    * math.copysign(1, rov[j])
                )
                ts[j] = (
                    0.5
                    * self.rho[i]
                    * vgs[j]
                    * vgs[j]
                    * bns
                    * ((abs(vgs[j]) * dh / self.nu) ** bms)
                    * math.copysign(1, vgs[j])
                )
                fv[j] = (self.mdot * (vgs[j] - self.v[i - 1])) - (
                    self.pitch[0] * (tr[j] * ar - ts[j] * as_py)
                )
=======
            rov[0] = (self.shaft_radius*self.omega) - vgs[0]
            rov[1] = (self.shaft_radius*self.omega) - vgs[1]
            for j in range(0,2):
                tr[j] = 0.5 * self.rho[i]*rov[j]*rov[j]*bnr*((abs(rov[j])*dh/self.nu)**bmr)*math.copysign(1, rov[j])
                ts[j] = 0.5 * self.rho[i]*vgs[j]*vgs[j]*bns*((abs(vgs[j])*dh/self.nu)**bms)*math.copysign(1, vgs[j])
                fv[j] = (self.mdot*(vgs[j]-self.v[i-1]))-(self.pitch[0]*(tr[j]*ar-ts[j]*as_py))
>>>>>>> 641d44f5
            for itn2 in range(0, itmx2):
                vgs[2] = (vgs[0] * fv[1] - vgs[1] * fv[0]) / (fv[1] - fv[0])
                rov[2] = (self.shaft_radius * self.omega) - vgs[2]
                tr[2] = (
                    0.5
                    * self.rho[i]
                    * rov[2]
                    * rov[2]
                    * bnr
                    * ((abs(rov[2]) * dh / self.nu) ** bmr)
                    * math.copysign(1, rov[2])
                )
                ts[2] = (
                    0.5
                    * self.rho[i]
                    * vgs[2]
                    * vgs[2]
                    * bns
                    * ((abs(vgs[2]) * dh / self.nu) ** bms)
                    * math.copysign(1, vgs[2])
                )
                fv[2] = (self.mdot * (vgs[2] - self.v[i - 1])) - (
                    self.pitch[0] * (tr[2] * ar - ts[2] * as_py)
                )

                if fv[2] * fv[0] < 0:
                    vgs[1] = vgs[2]
                    fv[1] = fv[2]
                    rov[1] = rov[2]
                    tr[1] = tr[2]
                    ts[1] = ts[2]
                    if abs((vgs[2] - vold) / vgs[2]) > tol2:
                        vold = vgs[2]
                    else:
                        break

<<<<<<< HEAD
                elif fv[2] * fv[0] == 0:
                    if fv[1] == 0:
=======
                elif fv[2]*fv[0] == 0:
                    if fv[1]== 0:
>>>>>>> 641d44f5
                        vgs[1] = vgs[0]
                        fv[1] = fv[0]
                        vgs[2] = vgs[0]
                        fv[2] = fv[0]
                        rov[1] = rov[0]
                        tr[1] = tr[0]
                        ts[1] = ts[0]
                        rov[2] = rov[0]
                        tr[2] = tr[0]
                        ts[2] = ts[0]
                    else:
                        vgs[1] = vgs[2]
                        fv[1] = fv[2]
                        vgs[0] = vgs[2]
                        fv[0] = fv[2]
                        rov[1] = rov[2]
                        tr[1] = tr[2]
                        ts[1] = ts[2]
                        rov[0] = rov[2]
                        tr[0] = tr[2]
                        ts[0] = ts[2]
                    break
                else:
                    vgs[0] = vgs[2]
                    fv[0] = fv[2]
                    rov[0] = rov[2]
                    tr[0] = tr[2]
                    ts[0] = ts[2]
                    if abs((vgs[2] - vold) / vgs[2]) > tol2:
                        vold = vgs[2]
                    else:
                        break
            if abs(fv[2] > 0.001):
<<<<<<< HEAD
                print("Velocity Convergence Error at station", i)
=======
                print('Velocity Convergence Error at station', i)
>>>>>>> 641d44f5
            self.v[i] = vgs[2]
            self.taur[i] = tr[2]
            self.taus[i] = ts[2]

            self.cg[0][i] = area / (self.r * self.t[i])
            self.cg[1][i] = (self.v[i] / self.shaft_radius) * self.cg[0][i]
            self.cg[2][i] = (self.p[i] / self.shaft_radius) * self.cg[0][i]
            self.cg[3][i] = (
                self.mdot
                * self.p[i]
                * (
                    1 / (self.p[i] ** 2 - self.p[i + 1] ** 2)
                    + 1 / (self.p[i - 1] ** 2 - self.p[i] ** 2)
                )
            )
            self.cg[4][i] = (
                -self.mdot * self.p[i + 1] / (self.p[i] ** 2 - self.p[i + 1] ** 2)
            )
            self.cg[5][i] = -self.rho[i] * self.pitch[1]
            self.cg[6][i] = (self.v[i] / self.shaft_radius) * self.cg[5][i]
            self.cg[7][i] = (
                -self.mdot * self.p[i - 1] / (self.p[i - 1] ** 2 - self.p[i] ** 2)
            )
            self.cg[8][i] = -self.cg[7][i] * (self.v[i] - self.v[i - 1])
            self.cx[0][i] = area / self.shaft_radius
            self.cx[1][i] = self.rho[i] * area
            self.cx[2][i] = (self.v[i] / self.shaft_radius) * self.cx[1][i]
            cxx1 = ((2 + bms) * self.taus[i] * as_py * self.pitch[0]) / self.v[i]
            cxx2 = ((2 + bmr) * self.taur[i] * ar * self.pitch[0]) / rov[2]
            self.cx[3][i] = self.mdot + cxx1 + cxx2
            self.cx[4][i] = -self.mdot
            self.cx[5][i] = 0
<<<<<<< HEAD
            self.cx[6][i] = -self.mdot * (self.v[i] - self.v[i - 1]) * self.p[i] / (
                self.p[i - 1] ** 2 - self.p[i] ** 2
            ) + (
                (self.taus[i] * as_py - self.taur[i] * ar) * (self.pitch[1] / self.p[i])
            )
            cxx3 = (-bms * self.taus[i] * as_py + bmr * self.taur[i] * ar) * (
                self.pitch[0]
                * dh
                / (2 * (self.radial_clearance[0] + self.tooth_height[0]) ** 2)
            )
            self.cx[7][i] = (self.mdot / self.radial_clearance[0]) * (
                self.v[i - 1] - self.v[i]
            ) + cxx3
=======
            self.cx[6][i] = -self.mdot*(self.v[i]-self.v[i-1])*self.p[i]/(self.p[i-1]**2 - self.p[i]**2) + ((self.taus[i]*as_py-self.taur[i]*ar)*(self.pitch[1]/self.p[i]))
            cxx3 = (-bms*self.taus[i]*as_py + bmr*self.taur[i]*ar)*(self.pitch[0]*dh/(2*(self.radial_clearance[0]+self.tooth_height[0])**2))
            self.cx[7][i] = (self.mdot/self.radial_clearance[0])*(self.v[i-1]-self.v[i]) + cxx3


>>>>>>> 641d44f5
        return

    def pert(self):
        gmfull = np.zeros((1000, 1000))
        rhs1 = np.zeros(self.nc * 8)
        rhs2 = np.zeros(self.nc * 8)
        val = np.zeros(28)
        val2 = np.zeros(4)
        val3 = np.zeros(4)

        ir1 = [5, 6, 7, 8]
        ic1 = [6, 5, 8, 7]
        ir2 = [1, 2, 3, 4]
        ic2 = [2, 1, 4, 3]
        ir3 = [5, 6, 7, 8]
        ic3 = [2, 1, 4, 3]
        ir4 = [
            1,
            1,
            1,
            2,
            2,
            2,
            3,
            3,
            3,
            4,
            4,
            4,
            5,
            5,
            5,
            5,
            6,
            6,
            6,
            6,
            7,
            7,
            7,
            7,
            8,
            8,
            8,
            8,
        ]
        ic4 = [
            1,
            2,
            5,
            1,
            2,
            6,
            3,
            4,
            7,
            3,
            4,
            8,
            1,
            2,
            5,
            6,
            1,
            2,
            5,
            6,
            3,
            4,
            7,
            8,
            3,
            4,
            7,
            8,
        ]
        ir5 = [2, 4, 5, 7]
        ic6 = [2, 1, 4, 3]
        ir7 = [1, 2, 3, 4]
        ic7 = [2, 1, 4, 3]

        for i in range(0, self.nc):
            for ict in range(0, 4):
                if i != 0:
<<<<<<< HEAD
                    irow = (i) * 8 + ir1[ict] - 1
                    icol = (i - 1) * 8 + ic1[ict] - 1
                    jcol = icol - irow + self.nbc - 1
                    self.gm[irow][jcol] = self.cx[4][i + 1]

                    icol = (i - 1) * 8 + ic6[ict] - 1
                    jcol = icol - irow + self.nbc - 1
                    self.gm[irow][jcol] = self.cg[8][i + 1]

                    irow = (i) * 8 + ir7[ict] - 1
                    icol = (i - 1) * 8 + ic7[ict] - 1
                    jcol = icol - irow + self.nbc - 1
                    self.gm[irow][jcol] = self.cg[7][i + 1]
                if i != (self.nc - 1):
                    irow = (i) * 8 + ir2[ict] - 1
                    icol = (i + 1) * 8 + ic2[ict] - 1
                    jcol = icol - irow + self.nbc - 1
                    self.gm[irow][jcol] = self.cg[4][i + 1]

                    irow = (i) * 8 + ir3[ict] - 1
                    icol = (i + 1) * 8 + ic3[ict] - 1
                    jcol = icol - irow + self.nbc - 1
                    self.gm[irow][jcol] = self.cx[5][i + 1]
            cf1 = self.omega * self.cg[0][i + 1] + self.cg[1][i + 1]
            cf2 = self.cg[3][i + 1]
            cf3 = self.cg[2][i + 1]
            cf4 = -self.omega * self.cg[0][i + 1] + self.cg[1][i + 1]
            cf5 = self.cx[0][i + 1]
            cf6 = self.cx[6][i + 1]
            cf7 = self.omega * self.cx[1][i + 1] + self.cx[2][i + 1]
            cf8 = self.cx[3][i + 1]
            cf9 = -self.omega * self.cx[1][i + 1] + self.cx[2][i + 1]

            val[0] = cf1
            val[1] = cf2
            val[2] = cf3
            val[3] = cf2
=======
                    irow = (i)*8 + ir1[ict] - 1
                    icol = (i-1)*8 + ic1[ict] - 1
                    jcol = icol - irow + self.nbc -1
                    self.gm[irow][jcol] = self.cx[4][i+1]

                    icol = (i-1)*8 + ic6[ict] -1
                    jcol = icol - irow + self.nbc -1
                    self.gm[irow][jcol] = self.cg[8][i+1]

                    irow = (i)*8 + ir7[ict] -1
                    icol = (i-1)*8 + ic7[ict] -1
                    jcol = icol - irow + self.nbc -1
                    self.gm[irow][jcol] = self.cg[7][i+1]
                if i != (self.nc-1):
                    irow = (i)*8 + ir2[ict] -1
                    icol = (i+1)*8 + ic2[ict] -1
                    jcol = icol - irow + self.nbc -1
                    self.gm[irow][jcol] = self.cg[4][i+1]

                    irow = (i)*8 + ir3[ict] -1
                    icol = (i+1)*8 + ic3[ict] -1
                    jcol = icol - irow + self.nbc -1
                    self.gm[irow][jcol] = self.cx[5][i+1]
            cf1 = self.omega * self.cg[0][i+1] + self.cg[1][i+1]
            cf2 = self.cg[3][i+1]
            cf3 = self.cg[2][i+1]
            cf4 = -self.omega * self.cg[0][i+1] + self.cg[1][i+1]
            cf5 = self.cx[0][i+1]
            cf6 = self.cx[6][i+1]
            cf7 = self.omega * self.cx[1][i+1] + self.cx[2][i+1]
            cf8 = self.cx[3][i+1]
            cf9 = -self.omega*self.cx[1][i+1] + self.cx[2][i+1]


            val[0] =  cf1
            val[1] =  cf2
            val[2] =  cf3
            val[3] =  cf2
>>>>>>> 641d44f5
            val[4] = -cf1
            val[5] = -cf3
            val[6] = cf4
            val[7] = cf2
            val[8] = cf3
            val[9] = cf2
            val[10] = -cf4
            val[11] = -cf3
            val[12] = cf5
            val[13] = cf6
            val[14] = cf7
            val[15] = cf8
            val[16] = cf6
            val[17] = -cf5
            val[18] = cf8
            val[19] = -cf7
            val[20] = cf5
            val[21] = cf6
            val[22] = cf9
            val[23] = cf8
            val[24] = cf6
            val[25] = -cf5
            val[26] = cf8
            val[27] = -cf9

            for ict in range(0, 28):
                irow = i * 8 + ir4[ict] - 1
                icol = i * 8 + ic4[ict] - 1
                jcol = icol - irow + self.nbc - 1
                self.gm[irow][jcol] = val[ict]
            val2[0] = 0.5 * (self.omega * self.cg[5][i + 1] + self.cg[6][i + 1])
            val2[1] = 0.5 * (-self.omega * self.cg[5][i + 1] + self.cg[6][i + 1])
            val2[2] = -0.5 * self.cx[7][i + 1]
            val2[3] = val2[2]
            val3[0] = -val2[0]
            val3[1] = val2[1]
            val3[2] = -val2[3]
            val3[3] = val2[2]

            for ict in range(0, 4):
                irow = i * 8 + ir5[ict] - 1
                self.rhs[irow][0] = self.awrl / self.epslon * val2[ict]
                self.rhs[irow][1] = self.tooth_heightwrl / self.epslon * val3[ict]
        for i in range(0, 8 * self.nc):
            for j in range(0, 33):
                if i + j - 16 > (self.nc * 8) - 1 or i + j - 16 < -0.1:
                    cont = 1
                else:
                    gmfull[i][i + j - 16] = self.gm[i][j]
        maux = [[0 for j in range(8 * self.nc)] for i in range(8 * self.nc)]
        for i in range(0, self.nc * 8):
            for j in range(0, self.nc * 8):
                maux[i][j] = gmfull[i][j]
        A = np.array(maux)
        lu, piv = lu_factor(A)
        for i in range(0, 8 * self.nc):
            rhs1[i] = self.rhs[i][0]
            rhs2[i] = self.rhs[i][1]
        cnd = cond(A)
        rcond = 1 / cnd

        if rcond <= 1 / 3.0e8:
            print(
                "Matriz quase singular \n Sem previsão para os coeficientes dinâmicos"
            )
            quit()
        if rcond <= 1 / 1.0e6:
            print(
                "Número de condição da Matriz é alto \n número de condição de matriz e:",
                cnd,
            )
        sol1 = lu_solve((lu, piv), rhs1)
        sol2 = lu_solve((lu, piv), rhs2)
        for i in range(0, 8 * self.nc):
            self.rhs[i][0] = sol1[i]
            self.rhs[i][1] = sol2[i]

        self.kxx = 0
        self.kxy = 0
        self.cxx = 0
        self.cxy = 0

<<<<<<< HEAD
        for i in range(0, self.nc):
            icnt = (i) * 8 - 1
            self.kxx = self.kxx + self.rhs[icnt + 2][0] + self.rhs[icnt + 4][0]
            self.kxy = self.kxy + self.rhs[icnt + 1][1] - self.rhs[icnt + 3][1]
            self.cxx = self.cxx + self.rhs[icnt + 1][0] - self.rhs[icnt + 3][0]
            self.cxy = self.cxy + self.rhs[icnt + 2][1] + self.rhs[icnt + 4][1]

        self.kxx = (
            self.pi
            * self.shaft_radius
            * self.pitch[1]
            * (self.epslon / self.awrl)
            * self.kxx
        )
        self.kxy = (
            self.pi
            * self.shaft_radius
            * self.pitch[1]
            * (self.epslon / self.tooth_heightwrl)
            * self.kxy
        )
=======
        for i in range(0,self.nc):
            icnt = (i)*8-1
            self.kxx = self.kxx + self.rhs[icnt+2][0] + self.rhs[icnt+4][0]
            self.kxy = self.kxy + self.rhs[icnt+1][1] - self.rhs[icnt+3][1]
            self.cxx = self.cxx + self.rhs[icnt+1][0] - self.rhs[icnt+3][0]
            self.cxy = self.cxy + self.rhs[icnt+2][1] + self.rhs[icnt+4][1]

        self.kxx = self.pi * self.shaft_radius * self.pitch[1] * (self.epslon/self.awrl) * self.kxx
        self.kxy = self.pi * self.shaft_radius * self.pitch[1] * (self.epslon/self.tooth_heightwrl) * self.kxy
>>>>>>> 641d44f5
        self.kyx = -self.kxy
        if self.omega != 0:
            self.cxx = (
                -self.pi
                * self.shaft_radius
                * self.pitch[1]
                * (self.epslon / self.awrl)
                / self.omega
                * self.cxx
            )
            self.cxy = (
                self.pi
                * self.shaft_radius
                * self.pitch[1]
                * (self.epslon / self.tooth_heightwrl)
                / self.omega
                * self.cxy
            )
            self.cyx = -self.cxy
        else:
            self.cxx = 0
            self.cxy = 0
            self.cyx = 0

<<<<<<< HEAD
=======
        print("\n Computed results \n \n")
        print("   Stiffness Coefficients \n \n")

        print(f"{'kxx':<10} {self.kxx:>15.4E} N/m \n")
        print(f"{'kyx':<10} {self.kyx:>15.4E} N/m \n")
        print(f"{'kxy':<10} {self.kxy:>15.4E} N/m \n")
        print(f"{'kxx':<10} {self.kxx:>15.4E} N/m \n")

        print("\n Damping Coefficients \n \n")
        print(f"{'cxx':<10} {self.cxx:>15.4E} N/m \n")
        print(f"{'cyx':<10} {self.cyx:>15.4E} N/m \n")
        print(f"{'cxy':<10} {self.cxy:>15.4E} N/m \n")
        print(f"{'cyy':<10} {self.cxx:>15.4E} N/m \n")

>>>>>>> 641d44f5
    def run(self, frequency):
        self.frequency = frequency
        self.inlet_swirl_velocity = (
            self.pre_swirl_ratio * self.frequency * self.shaft_radius
        )
        self.setup()
        self.vermes()
        self.zpres()
        if self.iopt1 == 0:
            self.zvel()
        elif self.iopt1 == 1:
            self.zvel_jen()
        if self.analz != "LEAKAGE":
            self.pert()
<<<<<<< HEAD
        keys = ["kxx", "kyy", "kxy", "kyx", "cxx", "cyy", "cxy", "cyx", "leakage"]
=======
        keys = ["kxx","kyy","kxy","kyx","cxx","cyy","cxy","cyx","leakage"]
>>>>>>> 641d44f5
        coefficients_dict = {}
        coefficients_dict["kxx"] = self.kxx
        coefficients_dict["kyy"] = self.kxx
        coefficients_dict["kxy"] = self.kxy
        coefficients_dict["kyx"] = self.kyx
        coefficients_dict["cxx"] = self.cxx
        coefficients_dict["cyy"] = self.cxx
        coefficients_dict["cxy"] = self.cxy
        coefficients_dict["cyx"] = self.cyx
        coefficients_dict["leakage"] = self.mdot

        return coefficients_dict<|MERGE_RESOLUTION|>--- conflicted
+++ resolved
@@ -92,15 +92,12 @@
     ...     tooth_height=Q_(3.175,"mm"),
     ...     tooth_width=Q_(0.1524,"mm"),
     ...     seal_type="inter",
-    ...     gas_composition = "Methane"
-    ...     tz = [298.0, 305.0], 
-    ...     muz = [11.2e-6, 11.6e-6], 
+    ... )
     """
 
     @check_units
     def __init__(
         self,
-<<<<<<< HEAD
         n=None,
         inlet_pressure=None,
         outlet_pressure=None,
@@ -124,56 +121,6 @@
         iopt1=0,
         **kwargs,
     ):
-        self.gas_composition = gas_composition
-        self.tz = tz
-        self.muz = muz
-
-        # state_in = ccp.State.define(
-        #     p=inlet_pressure, T=inlet_temperature, fluid=self.gas_composition
-        # )
-        # state_out = ccp.State.define(
-        #     p=outlet_pressure, h=state_in.h(), fluid=self.gas_composition
-        # )
-
-        # # Calculate
-        # # gas constant : float -> Gas constant (J / kg degK
-        # self.r = (state_in.gas_constant() / state_in.molar_mass()).m
-        # print(f"R {self.r}")
-        # # ratio_specific_heats : float -> Ratio of specific heats.
-        # self.gamma = (state_in.cp() / state_in.cv()).m
-        # print(f"gamma {self.gamma}")
-        # # tz1 : float -> Temperature at state 1 (deg K).
-        # self.tz[0] = state_in.T().m
-        # # muz1 : float -> Dynamic viscosity at state 1 (kg/(m s))
-        # self.muz[0] = state_in.viscosity().m
-        # # tz2 : float -> Temperature at state 2 (deg K).
-        # self.tz[1] = state_out.T().m
-        # # muz2 : float -> Dynamic viscosity at state 2 (kg/(m s))
-        # self.muz[1] = state_out.viscosity().m
-=======
-        n = None,
-        inlet_pressure = None,
-        outlet_pressure = None,
-        inlet_temperature = None,
-        pre_swirl_ratio = None,
-        frequency = None,
-        n_teeth= None,
-        shaft_radius = None,
-        radial_clearance = None,
-        pitch = None,
-        tooth_height = None,
-        tooth_width = None,
-        seal_type = None,
-        gas_composition = 'AIR',
-        r = 287,
-        gamma = 1.4,
-        tz = None,
-        muz = None,
-        analz = "FULL",
-        nprt = 1,
-        iopt1 = 0,
-        **kwargs,
-    ):
 
         self.gas_composition = gas_composition
         self.tz = tz
@@ -181,11 +128,8 @@
         self.r = r
         self.gamma = gamma
 
->>>>>>> 641d44f5
 
         self.n = n
-        self.r = r
-        self.gamma = gamma
         self.inlet_pressure = inlet_pressure
         self.outlet_pressure = outlet_pressure
         self.inlet_temperature = inlet_temperature
@@ -334,16 +278,9 @@
         if self.seal_type == "inter":
             self.vnu = 0
         if self.vnu >= 1:
-<<<<<<< HEAD
             raise ValueError(f"Error vermes: vnu ({self.vnu:.4f}), alpha > 1.")
 
         vg = 1 / (1 - self.vnu) ** 0.5
-=======
-            with open("output.txt", "a") as arquivo:
-                print("ERROR, alpha maior que 1 \n")
-            return
-        vg = 1 / (1 - self.vnu)**0.5
->>>>>>> 641d44f5
         self.r_choke = [0] * self.m_x
         self.tooth_height_choke = [0] * self.m_x
         self.derv()
@@ -351,7 +288,6 @@
 
         if self.seal_type == "inter":
             self.gve = self.gve / 1.014
-<<<<<<< HEAD
         self.mdotv = (
             self.gve
             * self.inlet_pressure
@@ -364,11 +300,6 @@
             * self.pi
             * (self.shaft_radius + 0.5 * self.radial_clearance[0])
         )
-=======
-        self.mdotv = self.gve * self.inlet_pressure * self.radial_clearance[0] / (self.r * self.inlet_temperature)**0.5
-        leakv = self.mdotv * 2 * self.pi * (self.shaft_radius + 0.5 * self.radial_clearance[0])
-
->>>>>>> 641d44f5
         print(f"{'   Leakage':<40} {leakv:>15.8f} kg/s \n \n")
         self.mdot = self.mdotv
 
@@ -397,18 +328,10 @@
 
         while True:
             asaida = True
-<<<<<<< HEAD
-            # 2998
-=======
->>>>>>> 641d44f5
             if a2998 == True:
                 mdot_high = self.mdot * 5
                 mdot_low = 0
                 a2998 = False
-<<<<<<< HEAD
-            # 4000
-=======
->>>>>>> 641d44f5
             if ndex1 < 1:
                 self.w[0] = 0
                 self.p[0] = self.inlet_pressure
@@ -421,13 +344,7 @@
                     / (gam4 * self.t[self.n_teeth - 1])
                 )
                 chok2 = chok1**gam5
-<<<<<<< HEAD
-            # check
-            # do 2000
             for i in range(1, self.n_teeth + 1):
-=======
-            for i in range(1, self.n_teeth+1):
->>>>>>> 641d44f5
                 if i == self.n_teeth:
                     prgs[0] = chok2
                 else:
@@ -450,7 +367,6 @@
                 if fpr[0] > 0:
                     fpr[0] = 0
                 for itn in range(0, itmx1):
-<<<<<<< HEAD
                     prgs[2] = (prgs[0] * fpr[1] - prgs[1] * fpr[0]) / (fpr[1] - fpr[0])
                     fpr[2] = (
                         self.alphav
@@ -462,36 +378,17 @@
                             + (gam4 * self.t[i - 1] * (1.0 - (prgs[2] ** gam2)))
                         )
                     )
-                    # check
-=======
-                    prgs[2] = (prgs[0]*fpr[1] - prgs[1]*fpr[0])/(fpr[1]-fpr[0])
-                    fpr[2] = self.alphav * self.radial_clearance[i-1] * self.rho[i-1] * (prgs[2]**gam1) * math.sqrt((self.vnu * self.w[i-1] * self.w[i-1]) + (gam4 * self.t[i-1] * (1. - (prgs[2]**gam2))))
->>>>>>> 641d44f5
                     a2001 = True
                     if prgs[2] <= chok2:
                         a2001 = False
                         error_outlet_pressure = 0
-<<<<<<< HEAD
-                        # goto 2001
                         break
                     fpr[2] = self.mdot - fpr[2]
 
                     if fpr[2] * fpr[0] < 0:
-                        # 200
                         prgs[1] = prgs[2]
                         fpr[1] = fpr[2]
-                        # goto 500
-                    # 300
                     elif fpr[2] * fpr[0] == 0:
-=======
-                        break
-                    fpr[2] = self.mdot - fpr[2]
-
-                    if fpr[2]*fpr[0] < 0:
-                        prgs[1] = prgs[2]
-                        fpr[1] = fpr[2]
-                    elif fpr[2]*fpr[0] == 0:
->>>>>>> 641d44f5
                         if fpr[0] == 0:
                             prgs[2] = prgs[0]
                             fpr[2] = fpr[0]
@@ -502,30 +399,16 @@
                             fpr[1] = fpr[2]
                             prgs[0] = prgs[2]
                             fpr[0] = fpr[2]
-<<<<<<< HEAD
-                            # goto 1500
                             break
-                    # 400
                     elif fpr[2] * fpr[0] > 0:
                         prgs[0] = prgs[2]
                         fpr[0] = fpr[2]
-                    # 500
                     if abs((prgs[2] - prold) / prgs[2]) <= tol1:
-                        # go to 1500
-=======
-                            break
-                    elif fpr[2]*fpr[0] > 0:
-                        prgs[0] = prgs[2]
-                        fpr[0] = fpr[2]
-                    if abs((prgs[2]-prold)/prgs[2]) <= tol1:
->>>>>>> 641d44f5
                         break
                     prold = prgs[2]
 
                 if a2001 == False:
                     break
-<<<<<<< HEAD
-                # 1500
                 if abs(fpr[2]) > tol_p:
                     print("Pressuere Convergence Error at Station", i)
                 self.pr[i - 1] = prgs[2]
@@ -538,16 +421,6 @@
                 )
                 self.rho[i] = self.rho[i - 1] * (self.pr[i - 1] ** gam1)
                 self.t[i] = self.t[i - 1] * (self.pr[i - 1] ** gam2)
-=======
-                if (abs(fpr[2]) > tol_p):
-                    print("Pressuere Convergence Error at Station", i)
-                self.pr[i-1] = prgs [2]
-                self.p[i] = self.pr[i-1] * self.p[i-1]
-                self.w[i] = (self.mdot * self.r * self.t[i-1])/(self.alphav * self.p[i-1]*(self.pr[i-1]**gam1)*self.radial_clearance[i-1])
-                self.rho[i] = self.rho[i-1] * (self.pr[i-1] ** gam1)
-                self.t[i] = self.t[i-1] * (self.pr[i-1] ** gam2)
-
->>>>>>> 641d44f5
 
             if a2001 == True:
                 i = self.np - 1
@@ -565,11 +438,6 @@
                 and abs(self.pr[self.np - 2] - chock2) / chock2 > tol_choked
             ) or a2001 == False:
                 if error_outlet_pressure < 0 or a2001 == False:
-<<<<<<< HEAD
-                    # 2001
-                    # print("1")
-=======
->>>>>>> 641d44f5
                     mdot_tmp = self.mdot
                     self.mdot = (mdot_low + self.mdot) / 2
                     mdot_high = mdot_tmp
@@ -577,12 +445,7 @@
                         print("reset iteration")
                         ndex1 = 2
                         a2998 = True
-<<<<<<< HEAD
                 elif error_outlet_pressure >= 0:
-                    # print("2")
-=======
-                elif error_outlet_pressure>=0:
->>>>>>> 641d44f5
                     mdot_tmp = self.mdot
                     self.mdot = (mdot_high + self.mdot) / 2
                     mdot_low = mdot_tmp
@@ -601,7 +464,6 @@
         chok2 = chok1**gam5
 
         if ndex1 != 1:
-<<<<<<< HEAD
             leak = (
                 self.mdot
                 * 2
@@ -627,34 +489,6 @@
         rov = np.zeros(3)
         tr = np.zeros(3)
         ts = np.zeros(3)
-=======
-            leak = self.mdot * 2 * self.pi * (self.shaft_radius + 0.5*self.radial_clearance[0])
-
-        if ndex1 != 1 and abs(self.pr[self.np-2]-chok2)/chok2 <= tol_choked:
-                print("Flow Chocked in Last Thottle")
-                ndex1 = 1
-        if (self.pr[self.n_teeth-1]) > 1:
-                print("ERROR IN LEAKAGE CALCULATION")
-        if self.nprt > 4:
-            return
-
-        print("Benevenuti Method: \n \n")
-        print(f"{'   Leakage':<40} {leak:>15.8f} kg/s \n")
-
-
-        for i in range(0, self.np):
-            mach = self.w[i]/(self.gamma * self.r *self.t[i])**0.5
-            pnorm = self.p[i]/self.inlet_pressure
-        return
-
-    def zvel_JEN(self):
-
-        vgs = [0]*3
-        fv  = [0]*3
-        rov = [0]*3
-        tr  = [0]*3
-        ts  = [0]*3
->>>>>>> 641d44f5
 
         if self.omega == 0 and self.inlet_swirl_velocity == 0:
             return
@@ -683,7 +517,6 @@
             ar = (2 * self.tooth_height[0] + self.pitch[0]) / self.pitch[0]
             as_py = 1
 
-<<<<<<< HEAD
         dh = (
             2
             * (self.radial_clearance[0] + self.tooth_height[0])
@@ -691,10 +524,6 @@
             / (self.radial_clearance[0] + self.tooth_height[0] + self.pitch[0])
         )
         area = (self.tooth_height[0] + self.radial_clearance[0]) * self.pitch[0]
-=======
-        dh = 2*(self.radial_clearance[0]+self.tooth_height[0])*self.pitch[0]/(self.radial_clearance[0]+self.tooth_height[0]+self.pitch[0])
-        area = (self.tooth_height[0]+self.radial_clearance[0])*self.pitch[0]
->>>>>>> 641d44f5
 
         self.v[0] = self.inlet_swirl_velocity
         self.vin[0] = self.inlet_swirl_velocity
@@ -783,13 +612,8 @@
                     else:
                         break
 
-<<<<<<< HEAD
                 elif fv[2] * fv[0] == 0:
                     if fv[1] == 0:
-=======
-                elif fv[2]*fv[0] == 0:
-                    if fv[1]== 0:
->>>>>>> 641d44f5
                         vgs[1] = vgs[0]
                         fv[1] = fv[0]
                         vgs[2] = vgs[0]
@@ -825,11 +649,7 @@
                     else:
                         break
             if abs(fv[2] > 0.001):
-<<<<<<< HEAD
                 print("Velocity Convergence Error at station", i)
-=======
-                print('Velocity Convergence Error at station', i)
->>>>>>> 641d44f5
             self.v[i] = vgs[2]
             self.vout[i] = self.vin[i] * (1 - jc) + self.v[i] * jc
             self.kout[i] = self.vout[i] / self.v[i]
@@ -880,7 +700,6 @@
                 self.vin[i] - self.v[i]
             ) + cxx3
 
-<<<<<<< HEAD
         if self.nprt > 3:
             return
         return
@@ -891,17 +710,6 @@
         rov = np.zeros(3)
         tr = np.zeros(3)
         ts = np.zeros(3)
-=======
-        return
-
-    def zvel(self):
-
-        vgs = [0]*3
-        fv  = [0]*3
-        rov = [0]*3
-        tr  = [0]*3
-        ts  = [0]*3
->>>>>>> 641d44f5
 
         if self.omega == 0 and self.inlet_swirl_velocity == 0:
             return
@@ -921,7 +729,6 @@
             as_py = (2 * self.tooth_height[0] + self.pitch[0]) / self.pitch[0]
             ar = 1
 
-<<<<<<< HEAD
         dh = (
             2
             * (self.radial_clearance[0] + self.tooth_height[0])
@@ -929,10 +736,6 @@
             / (self.radial_clearance[0] + self.tooth_height[0] + self.pitch[0])
         )
         area = (self.tooth_height[0] + self.radial_clearance[0]) * self.pitch[0]
-=======
-        dh = 2*(self.radial_clearance[0]+self.tooth_height[0])*self.pitch[0]/(self.radial_clearance[0]+self.tooth_height[0]+self.pitch[0])
-        area = (self.tooth_height[0]+self.radial_clearance[0])*self.pitch[0]
->>>>>>> 641d44f5
 
         self.v[0] = self.inlet_swirl_velocity
         self.taur[0] = 0
@@ -956,7 +759,6 @@
             vgs[1] = (self.gamma * self.r * self.t[i]) ** 0.5
             vgs[0] = -vgs[1]
 
-<<<<<<< HEAD
             rov[0] = (self.shaft_radius * self.omega) - vgs[0]
             rov[1] = (self.shaft_radius * self.omega) - vgs[1]
             for j in range(0, 2):
@@ -981,14 +783,6 @@
                 fv[j] = (self.mdot * (vgs[j] - self.v[i - 1])) - (
                     self.pitch[0] * (tr[j] * ar - ts[j] * as_py)
                 )
-=======
-            rov[0] = (self.shaft_radius*self.omega) - vgs[0]
-            rov[1] = (self.shaft_radius*self.omega) - vgs[1]
-            for j in range(0,2):
-                tr[j] = 0.5 * self.rho[i]*rov[j]*rov[j]*bnr*((abs(rov[j])*dh/self.nu)**bmr)*math.copysign(1, rov[j])
-                ts[j] = 0.5 * self.rho[i]*vgs[j]*vgs[j]*bns*((abs(vgs[j])*dh/self.nu)**bms)*math.copysign(1, vgs[j])
-                fv[j] = (self.mdot*(vgs[j]-self.v[i-1]))-(self.pitch[0]*(tr[j]*ar-ts[j]*as_py))
->>>>>>> 641d44f5
             for itn2 in range(0, itmx2):
                 vgs[2] = (vgs[0] * fv[1] - vgs[1] * fv[0]) / (fv[1] - fv[0])
                 rov[2] = (self.shaft_radius * self.omega) - vgs[2]
@@ -1025,13 +819,8 @@
                     else:
                         break
 
-<<<<<<< HEAD
                 elif fv[2] * fv[0] == 0:
                     if fv[1] == 0:
-=======
-                elif fv[2]*fv[0] == 0:
-                    if fv[1]== 0:
->>>>>>> 641d44f5
                         vgs[1] = vgs[0]
                         fv[1] = fv[0]
                         vgs[2] = vgs[0]
@@ -1065,11 +854,7 @@
                     else:
                         break
             if abs(fv[2] > 0.001):
-<<<<<<< HEAD
                 print("Velocity Convergence Error at station", i)
-=======
-                print('Velocity Convergence Error at station', i)
->>>>>>> 641d44f5
             self.v[i] = vgs[2]
             self.taur[i] = tr[2]
             self.taus[i] = ts[2]
@@ -1102,7 +887,6 @@
             self.cx[3][i] = self.mdot + cxx1 + cxx2
             self.cx[4][i] = -self.mdot
             self.cx[5][i] = 0
-<<<<<<< HEAD
             self.cx[6][i] = -self.mdot * (self.v[i] - self.v[i - 1]) * self.p[i] / (
                 self.p[i - 1] ** 2 - self.p[i] ** 2
             ) + (
@@ -1116,13 +900,6 @@
             self.cx[7][i] = (self.mdot / self.radial_clearance[0]) * (
                 self.v[i - 1] - self.v[i]
             ) + cxx3
-=======
-            self.cx[6][i] = -self.mdot*(self.v[i]-self.v[i-1])*self.p[i]/(self.p[i-1]**2 - self.p[i]**2) + ((self.taus[i]*as_py-self.taur[i]*ar)*(self.pitch[1]/self.p[i]))
-            cxx3 = (-bms*self.taus[i]*as_py + bmr*self.taur[i]*ar)*(self.pitch[0]*dh/(2*(self.radial_clearance[0]+self.tooth_height[0])**2))
-            self.cx[7][i] = (self.mdot/self.radial_clearance[0])*(self.v[i-1]-self.v[i]) + cxx3
-
-
->>>>>>> 641d44f5
         return
 
     def pert(self):
@@ -1207,7 +984,6 @@
         for i in range(0, self.nc):
             for ict in range(0, 4):
                 if i != 0:
-<<<<<<< HEAD
                     irow = (i) * 8 + ir1[ict] - 1
                     icol = (i - 1) * 8 + ic1[ict] - 1
                     jcol = icol - irow + self.nbc - 1
@@ -1245,46 +1021,6 @@
             val[1] = cf2
             val[2] = cf3
             val[3] = cf2
-=======
-                    irow = (i)*8 + ir1[ict] - 1
-                    icol = (i-1)*8 + ic1[ict] - 1
-                    jcol = icol - irow + self.nbc -1
-                    self.gm[irow][jcol] = self.cx[4][i+1]
-
-                    icol = (i-1)*8 + ic6[ict] -1
-                    jcol = icol - irow + self.nbc -1
-                    self.gm[irow][jcol] = self.cg[8][i+1]
-
-                    irow = (i)*8 + ir7[ict] -1
-                    icol = (i-1)*8 + ic7[ict] -1
-                    jcol = icol - irow + self.nbc -1
-                    self.gm[irow][jcol] = self.cg[7][i+1]
-                if i != (self.nc-1):
-                    irow = (i)*8 + ir2[ict] -1
-                    icol = (i+1)*8 + ic2[ict] -1
-                    jcol = icol - irow + self.nbc -1
-                    self.gm[irow][jcol] = self.cg[4][i+1]
-
-                    irow = (i)*8 + ir3[ict] -1
-                    icol = (i+1)*8 + ic3[ict] -1
-                    jcol = icol - irow + self.nbc -1
-                    self.gm[irow][jcol] = self.cx[5][i+1]
-            cf1 = self.omega * self.cg[0][i+1] + self.cg[1][i+1]
-            cf2 = self.cg[3][i+1]
-            cf3 = self.cg[2][i+1]
-            cf4 = -self.omega * self.cg[0][i+1] + self.cg[1][i+1]
-            cf5 = self.cx[0][i+1]
-            cf6 = self.cx[6][i+1]
-            cf7 = self.omega * self.cx[1][i+1] + self.cx[2][i+1]
-            cf8 = self.cx[3][i+1]
-            cf9 = -self.omega*self.cx[1][i+1] + self.cx[2][i+1]
-
-
-            val[0] =  cf1
-            val[1] =  cf2
-            val[2] =  cf3
-            val[3] =  cf2
->>>>>>> 641d44f5
             val[4] = -cf1
             val[5] = -cf3
             val[6] = cf4
@@ -1367,7 +1103,6 @@
         self.cxx = 0
         self.cxy = 0
 
-<<<<<<< HEAD
         for i in range(0, self.nc):
             icnt = (i) * 8 - 1
             self.kxx = self.kxx + self.rhs[icnt + 2][0] + self.rhs[icnt + 4][0]
@@ -1389,17 +1124,6 @@
             * (self.epslon / self.tooth_heightwrl)
             * self.kxy
         )
-=======
-        for i in range(0,self.nc):
-            icnt = (i)*8-1
-            self.kxx = self.kxx + self.rhs[icnt+2][0] + self.rhs[icnt+4][0]
-            self.kxy = self.kxy + self.rhs[icnt+1][1] - self.rhs[icnt+3][1]
-            self.cxx = self.cxx + self.rhs[icnt+1][0] - self.rhs[icnt+3][0]
-            self.cxy = self.cxy + self.rhs[icnt+2][1] + self.rhs[icnt+4][1]
-
-        self.kxx = self.pi * self.shaft_radius * self.pitch[1] * (self.epslon/self.awrl) * self.kxx
-        self.kxy = self.pi * self.shaft_radius * self.pitch[1] * (self.epslon/self.tooth_heightwrl) * self.kxy
->>>>>>> 641d44f5
         self.kyx = -self.kxy
         if self.omega != 0:
             self.cxx = (
@@ -1424,23 +1148,6 @@
             self.cxy = 0
             self.cyx = 0
 
-<<<<<<< HEAD
-=======
-        print("\n Computed results \n \n")
-        print("   Stiffness Coefficients \n \n")
-
-        print(f"{'kxx':<10} {self.kxx:>15.4E} N/m \n")
-        print(f"{'kyx':<10} {self.kyx:>15.4E} N/m \n")
-        print(f"{'kxy':<10} {self.kxy:>15.4E} N/m \n")
-        print(f"{'kxx':<10} {self.kxx:>15.4E} N/m \n")
-
-        print("\n Damping Coefficients \n \n")
-        print(f"{'cxx':<10} {self.cxx:>15.4E} N/m \n")
-        print(f"{'cyx':<10} {self.cyx:>15.4E} N/m \n")
-        print(f"{'cxy':<10} {self.cxy:>15.4E} N/m \n")
-        print(f"{'cyy':<10} {self.cxx:>15.4E} N/m \n")
-
->>>>>>> 641d44f5
     def run(self, frequency):
         self.frequency = frequency
         self.inlet_swirl_velocity = (
@@ -1455,11 +1162,7 @@
             self.zvel_jen()
         if self.analz != "LEAKAGE":
             self.pert()
-<<<<<<< HEAD
         keys = ["kxx", "kyy", "kxy", "kyx", "cxx", "cyy", "cxy", "cyx", "leakage"]
-=======
-        keys = ["kxx","kyy","kxy","kyx","cxx","cyy","cxy","cyx","leakage"]
->>>>>>> 641d44f5
         coefficients_dict = {}
         coefficients_dict["kxx"] = self.kxx
         coefficients_dict["kyy"] = self.kxx
