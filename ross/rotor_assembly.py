import os
import shutil
import warnings
from collections import Iterable
from copy import copy, deepcopy
from pathlib import Path

import bokeh.palettes as bp
import matplotlib as mpl
import matplotlib.pyplot as plt
import numpy as np
import pandas as pd
import scipy.io as sio
import scipy.linalg as la
import scipy.signal as signal
import scipy.sparse.linalg as las
import toml
from bokeh.layouts import gridplot
from bokeh.models import ColumnDataSource, Arrow, NormalHead, Label
from bokeh.models.glyphs import Text
from bokeh.plotting import figure, output_file, show
from cycler import cycler
from itertools import chain

import ross
from ross.bearing_seal_element import BearingElement
from ross.disk_element import DiskElement
from ross.materials import steel
from ross.results import (
    CampbellResults,
    FrequencyResponseResults,
    ForcedResponseResults,
    ModeShapeResults,
    StaticResults,
    ConvergenceResults,
    TimeResponseResults,
)
from ross.shaft_element import ShaftElement, ShaftTaperedElement

__all__ = ["Rotor", "rotor_example"]

# set style and colors
plt.style.use("seaborn-white")
plt.style.use(
    {
        "lines.linewidth": 2.5,
        "axes.grid": True,
        "axes.linewidth": 0.1,
        "grid.color": ".9",
        "grid.linestyle": "--",
        "legend.frameon": True,
        "legend.framealpha": 0.2,
    }
)

# set bokeh palette of colors
bokeh_colors = bp.RdGy[11]

_orig_rc_params = mpl.rcParams.copy()

seaborn_colors = ["#4c72b0", "#55a868", "#c44e52", "#8172b2", "#ccb974", "#64b5cd"]


class Rotor(object):
    r"""A rotor object.

    This class will create a rotor with the shaft,
    disk, bearing and seal elements provided.

    Parameters
    ----------
    shaft_elements : list
        List with the shaft elements
    disk_elements : list
        List with the disk elements
    bearing_seal_elements : list
        List with the bearing elements
    point_mass_elements: list
        List with the point mass elements
    w : float, optional
        Rotor speed. Defaults to 0.
    sparse : bool, optional
        If sparse, eigenvalues will be calculated with arpack.
        Default is True.
    n_eigen : int, optional
        Number of eigenvalues calculated by arpack.
        Default is 12.

    Returns
    -------
    A rotor object.

    Attributes
    ----------
    evalues : array
        Rotor's eigenvalues.
    evectors : array
        Rotor's eigenvectors.
    wn : array
        Rotor's natural frequencies in rad/s.
    wd : array
        Rotor's damped natural frequencies in rad/s.

    Examples
    --------
    >>> #  Rotor without damping with 2 shaft elements 1 disk and 2 bearings
    >>> import ross as rs
    >>> steel = rs.materials.steel
    >>> z = 0
    >>> le = 0.25
    >>> i_d = 0
    >>> o_d = 0.05
    >>> tim0 = rs.ShaftElement(le, i_d, o_d, steel,
    ...                        shear_effects=True,
    ...                        rotary_inertia=True,
    ...                        gyroscopic=True)
    >>> tim1 = rs.ShaftElement(le, i_d, o_d, steel,
    ...                        shear_effects=True,
    ...                        rotary_inertia=True,
    ...                        gyroscopic=True)
    >>> shaft_elm = [tim0, tim1]
    >>> disk0 = rs.DiskElement.from_geometry(1, steel, 0.07, 0.05, 0.28)
    >>> stf = 1e6
    >>> bearing0 = rs.BearingElement(0, kxx=stf, cxx=0)
    >>> bearing1 = rs.BearingElement(2, kxx=stf, cxx=0)
    >>> rotor = rs.Rotor(shaft_elm, [disk0], [bearing0, bearing1])
    >>> rotor.run_modal()
    >>> rotor.wd[0] # doctest: +ELLIPSIS
    215.3707...
    """

    def __init__(
        self,
        shaft_elements,
        disk_elements=None,
        bearing_seal_elements=None,
        point_mass_elements=None,
        w=0,
        sparse=True,
        n_eigen=12,
        min_w=None,
        max_w=None,
        rated_w=None,
    ):

        self.parameters = {
            "w": w,
            "sparse": True,
            "n_eigen": n_eigen,
            "min_w": min_w,
            "max_w": max_w,
            "rated_w": rated_w,
        }
        self._w = w

        ####################################################
        # Config attributes
        ####################################################

        self.sparse = sparse
        self.n_eigen = n_eigen
        # operational speeds
        self.min_w = min_w
        self.max_w = max_w
        self.rated_w = rated_w

        ####################################################

        # flatten shaft_elements
        def flatten(l):
            for el in l:
                if isinstance(el, Iterable) and not isinstance(el, (str, bytes)):
                    yield from flatten(el)
                else:
                    yield el

        # flatten and make a copy for shaft elements to avoid altering
        # attributes for elements that might be used in different rotors
        # e.g. altering shaft_element.n
        shaft_elements = [copy(el) for el in flatten(shaft_elements)]

        # set n for each shaft element
        for i, sh in enumerate(shaft_elements):
            if sh.n is None:
                sh.n = i

        if disk_elements is None:
            disk_elements = []
        if bearing_seal_elements is None:
            bearing_seal_elements = []
        if point_mass_elements is None:
            point_mass_elements = []

        for i, disk in enumerate(disk_elements):
            if disk.tag is None:
                disk.tag = "Disk " + str(i)

        for i, brg in enumerate(bearing_seal_elements):
            if brg.__class__.__name__ == "BearingElement" and brg.tag is None:
                brg.tag = "Bearing " + str(i)
            if brg.__class__.__name__ == "SealElement" and brg.tag is None:
                brg.tag = "Seal " + str(i)

        self.shaft_elements = shaft_elements
        self.bearing_seal_elements = bearing_seal_elements
        self.disk_elements = disk_elements
        self.point_mass_elements = point_mass_elements
        self.elements = [
            el
            for el in flatten(
                [
                    self.shaft_elements,
                    self.disk_elements,
                    self.bearing_seal_elements,
                    self.point_mass_elements,
                ]
            )
        ]

        ####################################################
        # Rotor summary
        ####################################################
        columns = [
            "type",
            "n",
            "L",
            "node_pos",
            "node_pos_r",
            "i_d",
            "o_d",
            "i_d_r",
            "o_d_r",
            "material",
            "rho",
            "volume",
            "m",
            "tag",
        ]

        df_shaft = pd.DataFrame([el.summary() for el in self.shaft_elements])
        df_disks = pd.DataFrame([el.summary() for el in self.disk_elements])
<<<<<<< HEAD
        df_bearings = pd.DataFrame([el.summary() for el in self.bearing_seal_elements])
        df_point_mass = pd.DataFrame([el.summary() for el in self.point_mass_elements])
=======
        df_bearings = pd.DataFrame(
                [el.summary() for el in self.bearing_seal_elements if (
                        el.__class__.__name__ == 'BearingElement')])
        df_seals = pd.DataFrame(
                [el.summary() for el in self.bearing_seal_elements if (
                        el.__class__.__name__ == 'SealElement')])
>>>>>>> cbe3e832

        nodes_pos_l = np.zeros(len(df_shaft.n_l))
        nodes_pos_r = np.zeros(len(df_shaft.n_l))

        for i in range(len(df_shaft)):
            if i == 0:
                nodes_pos_r[i] = nodes_pos_r[i] + df_shaft.loc[i, "L"]
                continue
            if df_shaft.loc[i, "n_l"] == df_shaft.loc[i - 1, "n_l"]:
                nodes_pos_l[i] = nodes_pos_l[i - 1]
                nodes_pos_r[i] = nodes_pos_r[i - 1]
            else:
                nodes_pos_l[i] = nodes_pos_r[i - 1]
                nodes_pos_r[i] = nodes_pos_l[i] + df_shaft.loc[i, "L"]

        df_shaft["nodes_pos_l"] = nodes_pos_l
        df_shaft["nodes_pos_r"] = nodes_pos_r

<<<<<<< HEAD
        df = pd.concat([df_shaft, df_disks, df_bearings, df_point_mass], sort=True)
=======
        df = pd.concat([df_shaft, df_disks, df_bearings, df_seals], sort=True)
>>>>>>> cbe3e832
        df = df.sort_values(by="n_l")
        df = df.reset_index(drop=True)

        self.df_disks = df_disks
        self.df_bearings = df_bearings
        self.df_shaft = df_shaft
<<<<<<< HEAD
        self.df_point_mass = df_point_mass
=======
        self.df_seals = df_seals
>>>>>>> cbe3e832

        # check consistence for disks and bearings location
        if df.n_l.max() > df_shaft.n_r.max():
            raise ValueError("Trying to set disk or bearing outside shaft")

        self.df = df

        # nodes axial position and diameter
        nodes_pos = list(df_shaft.groupby("n_l")["nodes_pos_l"].max())
        nodes_pos.append(df_shaft["nodes_pos_r"].iloc[-1])
        self.nodes_pos = nodes_pos

        nodes_i_d = list(df_shaft.groupby("n_l")["i_d"].min())
        nodes_i_d.append(df_shaft["i_d"].iloc[-1])
        self.nodes_i_d = nodes_i_d

        nodes_o_d = list(df_shaft.groupby("n_l")["o_d"].max())
        nodes_o_d.append(df_shaft["o_d"].iloc[-1])
        self.nodes_o_d = nodes_o_d

        nodes_le = list(df_shaft.groupby("n_l")["L"].min())
        nodes_le.append(df_shaft["L"].iloc[-1])
        self.nodes_le = nodes_le

        self.nodes = list(range(len(self.nodes_pos)))
        self.elements_length = [sh_el.L for sh_el in self.shaft_elements]
        self.L = nodes_pos[-1]

        # rotor mass can also be calculated with self.M()[::4, ::4].sum()
        self.m_disks = np.sum([disk.m for disk in self.disk_elements])
        self.m_shaft = np.sum([sh_el.m for sh_el in self.shaft_elements])
        self.m = self.m_disks + self.m_shaft

        # values for evalues and evectors will be calculated by self.run_modal
        self.evalues = None
        self.evectors = None
        self.wn = None
        self.wd = None
        self.lti = None

        self._v0 = None  # used to call eigs
        # number of dofs
        self.ndof = (
            4 * max([el.n for el in shaft_elements])
            + 8
            + 2 * len([el for el in point_mass_elements])
        )

        #  values for static analysis will be calculated by def static
        self.Vx = None
        self.Bm = None
        self.disp_y = None

        self.run_modal()

    def __eq__(self, other):
        if self.elements == other.elements and self.parameters == other.parameters:
            return True
        else:
            return False

    def run_modal(self):
        self.evalues, self.evectors = self._eigen(self.w)
        wn_len = len(self.evalues) // 2
        self.wn = (np.absolute(self.evalues))[:wn_len]
        self.wd = (np.imag(self.evalues))[:wn_len]
        self.damping_ratio = (-np.real(self.evalues) / np.absolute(self.evalues))[
            :wn_len
        ]
        with warnings.catch_warnings():
            warnings.simplefilter("ignore")
            self.log_dec = (
                2 * np.pi * self.damping_ratio / np.sqrt(1 - self.damping_ratio ** 2)
            )
        self.lti = self._lti()

    def convergence(self, n_eigval=0, err_max=1e-02):
        """
        Function to analyze the eigenvalues convergence through the number of
        shaft elements. Every new run doubles the number os shaft elements.

        Parameters
        ----------
        n_eigval : int
            The nth eigenvalue which the convergence analysis will run.
            Default is 0 (the first eigenvalue).
        err_max : float
            Maximum allowable convergence error.
            Default is 1e-02

        Returns
        -------
        Lists containing the information about:
            The number or elements in each run;
            The relative error calculated in each run;
            The natural frequency calculated in each run.

        Example
        -------
        >>> import ross as rs
        >>> i_d = 0
        >>> o_d = 0.05
        >>> n = 6
        >>> L = [0.25 for _ in range(n)]
        ...
        >>> shaft_elem = [rs.ShaftElement(l, i_d, o_d, steel,
        ... shear_effects=True, rotary_inertia=True, gyroscopic=True) for l in L]
        >>> disk0 = DiskElement.from_geometry(2, steel, 0.07, 0.05, 0.28)
        >>> disk1 = DiskElement.from_geometry(4, steel, 0.07, 0.05, 0.35)
        >>> bearing0 = BearingElement(0, kxx=1e6, kyy=8e5, cxx=2e3)
        >>> bearing1 = BearingElement(6, kxx=1e6, kyy=8e5, cxx=2e3)
        >>> rotor0 = Rotor(shaft_elem, [disk0, disk1], [bearing0, bearing1])
        >>> len(rotor0.shaft_elements)
        6
        >>> convergence = rotor0.convergence(n_eigval=0, err_max=1e-08)
        >>> len(rotor0.shaft_elements)
        96
        """
        el_num = np.array([len(self.shaft_elements)])
        eigv_arr = np.array([])
        error_arr = np.array([0])

        eigv_arr = np.append(eigv_arr, self.wn[n_eigval])

        # this value is up to start the loop while
        error = 1
        nel_r = 2

        while error > err_max:
            shaft_elem = []
            disk_elem = []
            brgs_elem = []

            for shaft in self.shaft_elements:
                le = shaft.L / nel_r
                odl = shaft.o_d_l
                odr = shaft.o_d_r
                idl = shaft.i_d_l
                idr = shaft.i_d_r

                # loop to double the number of element
                for j in range(nel_r):
                    o_d_r = ((nel_r - j - 1) * odl + (j + 1) * odr) / nel_r
                    i_d_r = ((nel_r - j - 1) * idl + (j + 1) * idr) / nel_r
                    o_d_l = ((nel_r - j) * odl + j * odr) / nel_r
                    i_d_l = ((nel_r - j) * idl + j * idr) / nel_r
                    shaft_elem.append(
                        ShaftTaperedElement(
                            le,
                            i_d_l,
                            i_d_r,
                            o_d_l,
                            o_d_r,
                            material=shaft.material,
                            shear_effects=shaft.shear_effects,
                            rotary_inertia=shaft.rotary_inertia,
                            gyroscopic=shaft.gyroscopic,
                        )
                    )

            for DiskEl in self.disk_elements:
                aux_DiskEl = deepcopy(DiskEl)
                aux_DiskEl.n = nel_r * DiskEl.n
                disk_elem.append(aux_DiskEl)

            for Brg_SealEl in self.bearing_seal_elements:
                aux_Brg_SealEl = deepcopy(Brg_SealEl)
                aux_Brg_SealEl.n = nel_r * Brg_SealEl.n
                brgs_elem.append(aux_Brg_SealEl)

            aux_rotor = Rotor(
                shaft_elem, disk_elem, brgs_elem, w=self.w, n_eigen=self.n_eigen
            )

            eigv_arr = np.append(eigv_arr, aux_rotor.wn[n_eigval])
            el_num = np.append(el_num, len(shaft_elem))

            error = min(eigv_arr[-1], eigv_arr[-2]) / max(eigv_arr[-1], eigv_arr[-2])
            error = 1 - error

            error_arr = np.append(error_arr, 100 * error)
            nel_r *= 2

        self.__dict__ = aux_rotor.__dict__
        self.error_arr = error_arr

        results = ConvergenceResults(el_num[1:], eigv_arr[1:], error_arr[1:])

        return results

    @property
    def w(self):
        return self._w

    @w.setter
    def w(self, value):
        self._w = value
        self.run_modal()

    def M(self):
        r"""Mass matrix for an instance of a rotor.

        Returns
        -------
        Mass matrix for the rotor.

        Examples
        --------
        >>> rotor = rotor_example()
        >>> rotor.M()[:4, :4]
        array([[ 1.42050794,  0.        ,  0.        ,  0.04931719],
               [ 0.        ,  1.42050794, -0.04931719,  0.        ],
               [ 0.        , -0.04931719,  0.00231392,  0.        ],
               [ 0.04931719,  0.        ,  0.        ,  0.00231392]])
        """
        M0 = np.zeros((self.ndof, self.ndof))

        for elm in self.elements:
            dofs = elm.dof_global_index()
            M0[np.ix_(dofs, dofs)] += elm.M()

        return M0

    def K(self, frequency=None):
        """Stiffness matrix for an instance of a rotor.

        Parameters
        ----------
        frequency : float, optional
            Excitation frequency. Default is rotor speed.

        Returns
        -------
        Stiffness matrix for the rotor.

        Examples
        --------
        >>> rotor = rotor_example()
        >>> np.round(rotor.K()[:4, :4]/1e6)
        array([[47.,  0.,  0.,  6.],
               [ 0., 46., -6.,  0.],
               [ 0., -6.,  1.,  0.],
               [ 6.,  0.,  0.,  1.]])
        """
        K0 = np.zeros((self.ndof, self.ndof))

        if frequency is None:
            frequency = self.w

        for elm in self.elements:
            dofs = elm.dof_global_index()
            try:
                K0[np.ix_(dofs, dofs)] += elm.K(frequency)
            except TypeError:
                K0[np.ix_(dofs, dofs)] += elm.K()

        return K0

    def C(self, frequency=None):
        """Damping matrix for an instance of a rotor.

        Parameters
        ----------
        frequency : float, optional
            Excitation frequency. Default is rotor speed.

        Returns
        -------
        Damping matrix for the rotor.

        Examples
        --------
        >>> rotor = rotor_example()
        >>> rotor.C()[:4, :4]
        array([[0., 0., 0., 0.],
               [0., 0., 0., 0.],
               [0., 0., 0., 0.],
               [0., 0., 0., 0.]])
        """
        C0 = np.zeros((self.ndof, self.ndof))

        if frequency is None:
            frequency = self.w

        for elm in self.elements:
            dofs = elm.dof_global_index()

            try:
                C0[np.ix_(dofs, dofs)] += elm.C(frequency)
            except TypeError:
                C0[np.ix_(dofs, dofs)] += elm.C()

        return C0

    def G(self):
        """Gyroscopic matrix for an instance of a rotor.

        Returns
        -------
        Gyroscopic matrix for the rotor.

        Examples
        --------
        >>> rotor = rotor_example()
        >>> rotor.G()[:4, :4]
        array([[ 0.        ,  0.01943344, -0.00022681,  0.        ],
               [-0.01943344,  0.        ,  0.        , -0.00022681],
               [ 0.00022681,  0.        ,  0.        ,  0.0001524 ],
               [ 0.        ,  0.00022681, -0.0001524 ,  0.        ]])
        """
        G0 = np.zeros((self.ndof, self.ndof))

        for elm in self.elements:
            dofs = elm.dof_global_index()
            G0[np.ix_(dofs, dofs)] += elm.G()

        return G0

    def A(self, frequency=None, speed=None):
        """State space matrix for an instance of a rotor.

        Parameters
        ----------
        frequency : float, optional
            Excitation frequency. Default is rotor speed.

        Returns
        -------
        State space matrix for the rotor.

        Examples
        --------
        >>> rotor = rotor_example()
        >>> np.round(rotor.A()[50:56, :2])
        array([[     0.,  10927.],
               [-10924.,     -0.],
               [  -174.,      0.],
               [    -0.,   -174.],
               [    -0.,  10723.],
               [-10719.,     -0.]])
        """
        if frequency is None:
            frequency = self.w
        if speed is None:
            speed = self.w

        Z = np.zeros((self.ndof, self.ndof))
        I = np.eye(self.ndof)

        # fmt: off
        A = np.vstack(
            [np.hstack([Z, I]),
             np.hstack([la.solve(-self.M(), self.K(frequency)), la.solve(-self.M(), (self.C(frequency) + self.G() * speed))])])
        # fmt: on

        return A

    @staticmethod
    def _index(eigenvalues):
        r"""Function used to generate an index that will sort
        eigenvalues and eigenvectors based on the imaginary (wd)
        part of the eigenvalues. Positive eigenvalues will be
        positioned at the first half of the array.

        Parameters
        ----------
        eigenvalues: array
            Array with the eigenvalues.

        Returns
        -------
        idx:
            An array with indices that will sort the
            eigenvalues and eigenvectors.

        Examples
        --------
        >>> rotor = rotor_example()
        >>> evalues, evectors = rotor._eigen(0, sorted_=True)
        >>> idx = rotor._index(evalues)
        >>> idx[:6] # doctest: +ELLIPSIS
        array([0, 1, 2, 3, 4, ...
        """
        # avoid float point errors when sorting
        evals_truncated = np.around(eigenvalues, decimals=10)
        a = np.imag(evals_truncated)  # First column
        b = np.absolute(evals_truncated)  # Second column
        ind = np.lexsort((b, a))  # Sort by imag (wd), then by absolute (wn)
        # Positive eigenvalues first
        positive = [i for i in ind[len(a) // 2 :]]
        negative = [i for i in ind[: len(a) // 2]]

        idx = np.array([positive, negative]).flatten()

        return idx

    def _eigen(self, w=None, sorted_=True, A=None):
        r"""This method will return the eigenvalues and eigenvectors of the
        state space matrix A, sorted by the index method which considers
        the imaginary part (wd) of the eigenvalues for sorting.
        To avoid sorting use sorted_=False

        Parameters
        ----------
        w: float
            Rotor speed.

        Returns
        -------
        evalues: array
            An array with the eigenvalues
        evectors array
            An array with the eigenvectors

        Examples
        --------
        >>> rotor = rotor_example()
        >>> evalues, evectors = rotor._eigen(0)
        >>> evalues[0].imag # doctest: +ELLIPSIS
        91.796...
        """
        if w is None:
            w = self.w
        if A is None:
            A = self.A(w)

        if self.sparse is True:
            try:
                evalues, evectors = las.eigs(
                    A,
                    k=self.n_eigen,
                    sigma=0,
                    ncv=2 * self.n_eigen,
                    which="LM",
                    v0=self._v0,
                )
                # store v0 as a linear combination of the previously
                # calculated eigenvectors to use in the next call to eigs
                self._v0 = np.real(sum(evectors.T))
            except las.ArpackError:
                evalues, evectors = la.eig(A)
        else:
            evalues, evectors = la.eig(A)

        if sorted_ is False:
            return evalues, evectors

        idx = self._index(evalues)

        return evalues[idx], evectors[:, idx]

    def H_kappa(self, node, w, return_T=False):
        r"""Calculates the H matrix for a given node and natural frequency.

        The matrix H contains information about the whirl direction,
        the orbit minor and major axis and the orbit inclination.
        The matrix is calculated by :math:`H = T.T^T` where the
        matrix T is constructed using the eigenvector corresponding
        to the natural frequency of interest:

        .. math::
           :nowrap:

           \begin{eqnarray}
              \begin{bmatrix}
              u(t)\\
              v(t)
              \end{bmatrix}
              = \mathfrak{R}\Bigg(
              \begin{bmatrix}
              r_u e^{j\eta_u}\\
              r_v e^{j\eta_v}
              \end{bmatrix}\Bigg)
              e^{j\omega_i t}
              =
              \begin{bmatrix}
              r_u cos(\eta_u + \omega_i t)\\
              r_v cos(\eta_v + \omega_i t)
              \end{bmatrix}
              = {\bf T}
              \begin{bmatrix}
              cos(\omega_i t)\\
              sin(\omega_i t)
              \end{bmatrix}
           \end{eqnarray}

        Where :math:`r_u e^{j\eta_u}` e :math:`r_v e^{j\eta_v}` are the
        elements of the *i*\th eigenvector, corresponding to the node and
        natural frequency of interest (mode).

        .. math::

            {\bf T} =
            \begin{bmatrix}
            r_u cos(\eta_u) & -r_u sin(\eta_u)\\
            r_u cos(\eta_u) & -r_v sin(\eta_v)
            \end{bmatrix}

        Parameters
        ----------
        node: int
            Node for which the matrix H will be calculated.
        w: int
            Index corresponding to the natural frequency
            of interest.
        return_T: bool, optional
            If True, returns the H matrix and a dictionary with the
            values for :math:`r_u, r_v, \eta_u, \eta_v`.

            Default is false.

        Returns
        -------
        H: array
            Matrix H.
        Tdic: dict
            Dictionary with values for :math:`r_u, r_v, \eta_u, \eta_v`.

            It will be returned only if return_T is True.

        Examples
        --------
        >>> rotor = rotor_example()
        >>> # H matrix for the 0th node
        >>> h_kappa = rotor.H_kappa(0, 0)
        """
        # get vector of interest based on freqs
        vector = self.evectors[4 * node : 4 * node + 2, w]
        # get translation sdofs for specified node for each mode
        u = vector[0]
        v = vector[1]
        ru = np.absolute(u)
        rv = np.absolute(v)

        nu = np.angle(u)
        nv = np.angle(v)
        # fmt: off
        T = np.array([[ru * np.cos(nu), -ru * np.sin(nu)],
                      [rv * np.cos(nv), -rv * np.sin(nv)]])
        # fmt: on
        H = T @ T.T

        if return_T:
            Tdic = {"ru": ru, "rv": rv, "nu": nu, "nv": nv}
            return H, Tdic

        return H

    def kappa(self, node, w, wd=True):
        r"""Calculates kappa for a given node and natural frequency.

        w is the the index of the natural frequency of interest.
        The function calculates the orbit parameter :math:`\kappa`:

        .. math::

            \kappa = \pm \sqrt{\lambda_2 / \lambda_1}

        Where :math:`\sqrt{\lambda_1}` is the length of the semiminor axes
        and :math:`\sqrt{\lambda_2}` is the length of the semimajor axes.

        If :math:`\kappa = \pm 1`, the orbit is circular.

        If :math:`\kappa` is positive we have a forward rotating orbit
        and if it is negative we have a backward rotating orbit.

        Parameters
        ----------
        node: int
            Node for which kappa will be calculated.
        w: int
            Index corresponding to the natural frequency
            of interest.
        wd: bool
            If True, damping natural frequencies are used.

            Default is true.

        Returns
        -------
        kappa: dict
            A dictionary with values for the natural frequency,
            major axis, minor axis and kappa.

        Examples
        --------
        >>> rotor = rotor_example()
        >>> # kappa for each node of the first natural frequency
        >>> # Major axes for node 0 and natural frequency (mode) 0.
        >>> rotor.kappa(0, 0)['Major axes'] # doctest: +ELLIPSIS
        0.00141...
        >>> # kappa for node 2 and natural frequency (mode) 3.
        >>> kappa = rotor.kappa(2, 3)['kappa'].round(2) # doctest: +ELLIPSIS
        """
        if wd:
            nat_freq = self.wd[w]
        else:
            nat_freq = self.wn[w]

        H, Tvals = self.H_kappa(node, w, return_T=True)
        nu = Tvals["nu"]
        nv = Tvals["nv"]

        lam = la.eig(H)[0]

        # lam is the eigenvalue -> sqrt(lam) is the minor/major axis.
        # kappa encodes the relation between the axis and the precession.
        minor = np.sqrt(lam.min())
        major = np.sqrt(lam.max())
        kappa = minor / major
        diff = nv - nu

        # we need to evaluate if 0 < nv - nu < pi.
        if diff < -np.pi:
            diff += 2 * np.pi
        elif diff > np.pi:
            diff -= 2 * np.pi

        # if nv = nu or nv = nu + pi then the response is a straight line.
        if diff == 0 or diff == np.pi:
            kappa = 0

        # if 0 < nv - nu < pi, then a backward rotating mode exists.
        elif 0 < diff < np.pi:
            kappa *= -1

        k = {
            "Frequency": nat_freq,
            "Minor axes": np.real(minor),
            "Major axes": np.real(major),
            "kappa": np.real(kappa),
        }

        return k

    def kappa_mode(self, w):
        r"""This function evaluates kappa given the index of
        the natural frequency of interest.
        Values of kappa are evaluated for each node of the
        corresponding frequency mode.

        Parameters
        ----------
        w: int
            Index corresponding to the natural frequency
            of interest.

        Returns
        -------
        kappa_mode: list
            A list with the value of kappa for each node related
            to the mode/natural frequency of interest.

        Examples
        --------
        >>> rotor = rotor_example()
        >>> # kappa for each node of the first natural frequency
        >>> rotor.kappa_mode(0) # doctest: +ELLIPSIS
        [...]
        """
        kappa_mode = [self.kappa(node, w)["kappa"] for node in self.nodes]
        return kappa_mode

    def whirl_direction(self):
        """Get the whirl direction for each frequency."""
        # whirl direction/values are methods because they are expensive.
        whirl_w = [whirl(self.kappa_mode(wd)) for wd in range(len(self.wd))]

        return np.array(whirl_w)

    def whirl_values(self):
        """Get the whirl value (0., 0.5, or 1.) for each frequency."""
        return whirl_to_cmap(self.whirl_direction())

    def orbit(self):
        pass

    def _lti(self):
        """Continuous-time linear time invariant system.

        This method is used to create a Continuous-time linear
        time invariant system for the mdof system.
        From this system we can obtain poles, impulse response,
        generate a bode, etc.
        """
        Z = np.zeros((self.ndof, self.ndof))
        I = np.eye(self.ndof)

        # x' = Ax + Bu
        B2 = I
        A = self.A()
        # fmt: off
        B = np.vstack([Z,
                       la.solve(self.M(), B2)])
        # fmt: on

        # y = Cx + Du
        # Observation matrices
        Cd = I
        Cv = Z
        Ca = Z

        # fmt: off
        C = np.hstack((Cd - Ca @ la.solve(self.M(), self.K()), Cv - Ca @ la.solve(self.M(), self.C())))
        # fmt: on
        D = Ca @ la.solve(self.M(), B2)

        sys = signal.lti(A, B, C, D)

        return sys

    def transfer_matrix(self, frequency=None, speed=None, modes=None):
        B = self.lti.B
        C = self.lti.C
        D = self.lti.D

        # calculate eigenvalues and eigenvectors using la.eig to get
        # left and right eigenvectors.

        evals, psi, = la.eig(self.A(frequency, speed))

        psi_inv = la.inv(psi)

        if modes is not None:
            n = self.ndof  # n dof -> number of modes
            m = len(modes)  # -> number of desired modes
            # idx to get each evalue/evector and its conjugate
            idx = np.zeros((2 * m), int)
            idx[0:m] = modes  # modes
            idx[m:] = range(2 * n)[-m:]  # conjugates (see how evalues are ordered)

            evals = evals[np.ix_(idx)]
            psi = psi[np.ix_(range(2 * n), idx)]
            psi_inv = psi_inv[np.ix_(idx, range(2 * n))]

        diag = np.diag([1 / (1j * speed - lam) for lam in evals])

        H = C @ psi @ diag @ psi_inv @ B + D

        return H

    def run_freq_response(self, speed_range=None, modes=None):
        """Frequency response for a mdof system.

        This method returns the frequency response for a mdof system
        given a range of frequencies and the modes that will be used.

        Parameters
        ----------
        speed_range : array, optional
            Array with the desired range of frequencies (the default
             is 0 to 1.5 x highest damped natural frequency.
        modes : list, optional
            Modes that will be used to calculate the frequency response
            (all modes will be used if a list is not given).

        Returns
        -------
        results : array
            Array with the frequencies, magnitude (dB) of the frequency response for each
            pair input/output, phase of the frequency response for each pair input/output..
            It will be returned if plot=False.
        Examples
        --------
        """
        if speed_range is None:
            speed_range = np.linspace(0, max(self.evalues.imag) * 1.5, 1000)

        freq_resp = np.empty(
            (self.lti.inputs, self.lti.outputs, len(speed_range)), dtype=np.complex
        )

        for i, speed in enumerate(speed_range):
            H = self.transfer_matrix(speed=speed, modes=modes)
            freq_resp[..., i] = H

        results = FrequencyResponseResults(
            freq_resp=freq_resp,
            speed_range=speed_range,
            magnitude=abs(freq_resp),
            phase=np.angle(freq_resp),
        )

        return results

    def run_forced_response(self, force=None, speed_range=None, modes=None):
        freq_resp = self.run_freq_response(speed_range=speed_range, modes=modes)

        forced_resp = np.zeros(
            (self.ndof, len(freq_resp.speed_range)), dtype=np.complex
        )

        for i in range(len(freq_resp.speed_range)):
            forced_resp[:, i] = freq_resp.freq_resp[..., i] @ force[..., i]

        forced_resp = ForcedResponseResults(
            forced_resp=forced_resp,
            speed_range=speed_range,
            magnitude=abs(forced_resp),
            phase=np.angle(forced_resp),
        )

        return forced_resp

    def _unbalance_force(self, node, magnitude, phase, omega):
        """Function to calculate unbalance force"""

        F0 = np.zeros((self.ndof, len(omega)), dtype=np.complex128)
        me = magnitude
        delta = phase
        b0 = np.array(
            [
                me * np.exp(1j * delta),
                -1j * me * np.exp(1j * delta),
                0,  # 1j*(Id - Ip)*beta*np.exp(1j*gamma),
                0,
            ]
        )  # (Id - Ip)*beta*np.exp(1j*gamma)])

        n0 = 4 * node
        n1 = n0 + 4
        for i, w in enumerate(omega):
            F0[n0:n1, i] += w ** 2 * b0

        return F0

    def unbalance_response(self, node, magnitude, phase, frequency_range=None):
        """Unbalanced response for a mdof system.

        This method returns the unbalanced response for a mdof system
        given magnitide and phase of the unbalance, the node where it's
        applied and a frequency range.

        Parameters
        ----------
        node : list, int
            Node where the unbalance is applied.
        magnitude : list, float
            Unbalance magnitude (kg.m)
        phase : list, float
            Unbalance phase (rad)
        frequency_range : list, float
            Array with the desired range of frequencies

        Returns
        -------
        frequency_range : array
            Array with the frequencies
        magdb : array
            Magnitude (dB) of the frequency response for each pair input/output.
            The order of the array is: [output, input, magnitude]
        phase : array
            Phase of the frequency response for each pair input/output.
            The order of the array is: [output, input, phase]

        Examples
        --------
        """
        force = np.zeros((self.ndof, len(frequency_range)), dtype=np.complex)

        try:
            for n, m, p in zip(node, magnitude, phase):
                force += self._unbalance_force(n, m, p, frequency_range)
        except TypeError:
            force = self._unbalance_force(node, magnitude, phase, frequency_range)

        forced_response = self.run_forced_response(force, frequency_range)

        return forced_response

    def time_response(self, F, t, ic=None):
        """Time response for a rotor.

        This method returns the time response for a rotor
        given a force, time and initial conditions.

        Parameters
        ----------
        F : array
            Force array (needs to have the same length as time array).
        t : array
            Time array.
        ic : array, optional
            The initial conditions on the state vector (zero by default).

        Returns
        -------
        t : array
            Time values for the output.
        yout : array
            System response.
        xout : array
            Time evolution of the state vector.


        Examples
        --------
        """
        return signal.lsim(self.lti, F, t, X0=ic)

    def _plot_rotor_matplotlib(self, nodes=1, check_sld=False, ax=None):
        """Plots a rotor object.

        This function will take a rotor object and plot its shaft,
        disks and bearing elements

        Parameters
        ----------
        nodes : int, optional
            Increment that will be used to plot nodes label.
        check_sld : bool
            If True, checks the slenderness ratio for each element
        ax : matplotlib plotting axes, optional
            Axes in which the plot will be drawn.

        Returns
        -------
        ax : matplotlib axes
            Returns the axes object with the plot.

        Examples:
        """
        if ax is None:
            ax = plt.gca()

        #  plot shaft centerline
        shaft_end = self.nodes_pos[-1]
        ax.plot([-0.2 * shaft_end, 1.2 * shaft_end], [0, 0], "k-.")

        try:
            max_diameter = max([disk.o_d for disk in self.disk_elements])
        except (ValueError, AttributeError):
            max_diameter = max([shaft.o_d_l for shaft in self.shaft_elements])

        ax.set_ylim(-1.2 * max_diameter, 1.2 * max_diameter)
        ax.axis("equal")
        ax.set_xlabel("Axial location (m)")
        ax.set_ylabel("Shaft radius (m)")

        # plot nodes
        for node, position in enumerate(self.nodes_pos[::nodes]):
            ax.plot(
                position,
                0,
                zorder=2,
                ls="",
                marker="D",
                color="#6caed6",
                markersize=10,
                alpha=0.6,
            )
            ax.text(
                position,
                0,
                f"{node*nodes}",
                size="smaller",
                horizontalalignment="center",
                verticalalignment="center",
            )

        # plot shaft elements
        for sh_elm in self.shaft_elements:
            position = self.nodes_pos[sh_elm.n]
            sh_elm.patch(position, check_sld, ax)

        # plot disk elements
        for disk in self.disk_elements:
            position = (self.nodes_pos[disk.n], self.nodes_o_d[disk.n] / 2)
            disk.patch(position, ax)

        mean_od = np.mean(self.nodes_o_d)
        # plot bearings
        for bearing in self.bearing_seal_elements:
            position = (self.nodes_pos[bearing.n], self.nodes_o_d[bearing.n] / 2)
            bearing.patch(position, mean_od, ax)

        return ax

    def _plot_rotor_bokeh(self, nodes=1, check_sld=False, bk_ax=None):
        """Plots a rotor object.

        This function will take a rotor object and plot its shaft,
        disks and bearing elements

        Parameters
        ----------
        nodes : int, optional
            Increment that will be used to plot nodes label.
        check_sld : bool
            If True, checks the slenderness ratio for each element
        bk_ax : bokeh plotting axes, optional
            Axes in which the plot will be drawn.

        Returns
        -------
        bk_ax : bokeh plotting axes
            Returns the axes object with the plot.

        Examples:
        """
        #  plot shaft centerline
        shaft_end = self.nodes_pos[-1]

        # bokeh plot - create a new plot
        bk_ax = figure(
            tools="pan, wheel_zoom, reset, save",
            width=1800,
            height=900,
            x_range=[-0.1 * shaft_end, 1.1 * shaft_end],
            y_range=[-0.3 * shaft_end, 0.3 * shaft_end],
            title="Rotor model",
            x_axis_label="Axial location (m)",
            y_axis_label="Shaft radius (m)",
            match_aspect=True,
        )
        bk_ax.xaxis.axis_label_text_font_size = "14pt"
        bk_ax.yaxis.axis_label_text_font_size = "14pt"

        # bokeh plot - plot shaft centerline
        bk_ax.line(
            [-0.2 * shaft_end, 1.2 * shaft_end],
            [0, 0],
            line_width=3,
            line_dash="dotdash",
            line_color=bokeh_colors[0],
        )

        # plot nodes
        text = []
        x_pos = []
        for node, position in enumerate(self.nodes_pos[::nodes]):
            # bokeh plot
            text.append(str(node * nodes))
            x_pos.append(position)

        # bokeh plot - plot nodes
        y_pos = np.linspace(0, 0, len(self.nodes_pos))

        source = ColumnDataSource(dict(x=x_pos, y=y_pos, text=text))

        bk_ax.circle(
            x=x_pos, y=y_pos, size=30, fill_alpha=0.8, fill_color=bokeh_colors[6]
        )

        glyph = Text(
            x="x",
            y="y",
            text="text",
            text_font_style="bold",
            text_baseline="middle",
            text_align="center",
            text_alpha=1.0,
            text_color=bokeh_colors[0],
        )
        bk_ax.add_glyph(source, glyph)

        # plot shaft elements
        for sh_elm in self.shaft_elements:
            position = self.nodes_pos[sh_elm.n]
            hover = sh_elm.bokeh_patch(position, check_sld, bk_ax)

        bk_ax.add_tools(hover)

        # plot disk elements
        for disk in self.disk_elements:
            position = (self.nodes_pos[disk.n], self.nodes_o_d[disk.n] / 2)
            hover = disk.bokeh_patch(position, bk_ax)

        bk_ax.add_tools(hover)

        mean_od = np.mean(self.nodes_o_d) / 2
        # plot bearings
        for bearing in self.bearing_seal_elements:
            position = (self.nodes_pos[bearing.n], self.nodes_o_d[bearing.n] / 2)
            bearing.bokeh_patch(position, mean_od, bk_ax)

        show(bk_ax)

        return bk_ax

    def plot_rotor(self, nodes=1, *args, plot_type="matplotlib", **kwargs):
        """Plots a rotor object.

        This function will take a rotor object and plot its shaft,
        disks and bearing elements

        Parameters
        ----------
        nodes : int, optional
            Increment that will be used to plot nodes label.
        plot_type : str
            Matplotlib or bokeh.
            Default is matplotlib.
        ax : matplotlib axes, optional
            Axes in which the plot will be drawn.
        bk_ax : bokeh plotting axes, optional
            Axes in which the plot will be drawn.

        Returns
        -------
        ax : matplotlib axes
            Returns the axes object with the plot.
        bk_ax : bokeh plotting axes
            Returns the axes object with the plot.

        Examples:
        >>> import ross as rs
        >>> rotor = rs.rotor_example()
        >>> rotor.plot_rotor() # doctest: +ELLIPSIS
        <matplotlib.axes...
        """
        if plot_type == "matplotlib":
            return self._plot_rotor_matplotlib(
                nodes=nodes, check_sld=False, *args, **kwargs
            )
        elif plot_type == "bokeh":
            return self._plot_rotor_bokeh(nodes=nodes, check_sld=False, *args, **kwargs)
        else:
            raise ValueError(f"{plot_type} is not a valid plot type.")

    def check_slenderness_ratio(self, nodes=1, *args, plot_type="matplotlib", **kwargs):
        """Plots a rotor object and check the slenderness ratio

        Parameters
        ----------
        nodes : int, optional
            Increment that will be used to plot nodes label.
        plot_type : str
            Matplotlib or bokeh.
            Default is matplotlib.

        Returns
        -------
        ax : matplotlib axes
            Returns the axes object with the plot.
        bk_ax : bokeh plotting axes
            Returns the axes object with the plot.
        Examples:
        """

        # check slenderness ratio of beam elements
        SR = np.array([])
        for shaft in self.shaft_elements:
            if shaft.slenderness_ratio < 1.6:
                SR = np.append(SR, shaft.n)
        if len(SR) != 0:
            warnings.warn(
                "The beam elements "
                + str(SR)
                + " have slenderness ratio (G*A*L^2 / EI) of less than 1.6."
                + " Results may not converge correctly"
            )

        if plot_type == "matplotlib":
            return self._plot_rotor_matplotlib(
                nodes=nodes, check_sld=True, *args, **kwargs
            )
        elif plot_type == "bokeh":
            return self._plot_rotor_bokeh(nodes=nodes, check_sld=True, *args, **kwargs)
        else:
            raise ValueError(f"{plot_type} is not a valid plot type.")

    def run_campbell(self, speed_range, frequencies=6, frequency_type="wd"):
        """Calculates the Campbell diagram.

        This function will calculate the damped natural frequencies
        for a speed range.

        Parameters
        ----------
        speed_range : array
            Array with the speed range in rad/s.
        frequencies : int, optional
            Number of frequencies that will be calculated.
            Default is 6.

        Returns
        -------
        results : array
            Array with the damped natural frequencies, log dec and precessions
            corresponding to each speed of the speed_rad array.
            It will be returned if plot=False.

        Examples
        --------
        >>> rotor1 = rotor_example()
        >>> speed = np.linspace(0, 400, 101)
        >>> camp = rotor1.run_campbell(speed)
        >>> camp.plot() # doctest: +ELLIPSIS
        (<Figure ...
        """
        rotor_current_speed = self.w

        # store in results [speeds(x axis), frequencies[0] or logdec[1] or
        # whirl[2](y axis), 3]
        results = np.zeros([len(speed_range), frequencies, 5])

        for i, w in enumerate(speed_range):
            self.w = w

            if frequency_type == "wd":
                results[i, :, 0] = self.wd[:frequencies]
                results[i, :, 1] = self.log_dec[:frequencies]
                results[i, :, 2] = self.whirl_values()[:frequencies]
            else:
                idx = self.wn.argsort()
                results[i, :, 0] = self.wn[idx][:frequencies]
                results[i, :, 1] = self.log_dec[idx][:frequencies]
                results[i, :, 2] = self.whirl_values()[idx][:frequencies]

            results[i, :, 3] = w
            results[i, :, 4] = self.wn[:frequencies]

        results = CampbellResults(
            speed_range=speed_range,
            wd=results[..., 0],
            log_dec=results[..., 1],
            whirl_values=results[..., 2],
        )

        self.w = rotor_current_speed

        return results

    def run_mode_shapes(self):

        kappa_modes = []
        for mode in range(len(self.wn)):
            kappa_color = []
            kappa_mode = self.kappa_mode(mode)
            for kappa in kappa_mode:
                kappa_color.append("tab:blue" if kappa > 0 else "tab:red")
            kappa_modes.append(kappa_color)

        mode_shapes = ModeShapeResults(
            modes=self.evectors[: self.ndof],
            ndof=self.ndof,
            nodes=self.nodes,
            nodes_pos=self.nodes_pos,
            elements_length=self.elements_length,
            w=self.w,
            wd=self.wd,
            log_dec=self.log_dec,
            kappa_modes=kappa_modes,
        )

        return mode_shapes

    def plot_ucs(self, stiffness_range=None, num=20, ax=None, output_html=False):
        """Plot undamped critical speed map.

        This method will plot the undamped critical speed map for a given range
        of stiffness values. If the range is not provided, the bearing
        stiffness at rated speed will be used to create a range.

        Parameters
        ----------
        stiffness_range : tuple, optional
            Tuple with (start, end) for stiffness range.
        num : int
            Number of steps in the range.
            Default is 20.
        ax : matplotlib axes, optional
            Axes in which the plot will be drawn.
        output_html : Boolean, optional
            outputs a html file.
            Default is False

        Returns
        -------
        ax : matplotlib axes
            Returns the axes object with the plot.
        bk_ax : bokeh plot axes
            Returns the axes object with the plot. 
       """
        if ax is None:
            ax = plt.gca()

        if stiffness_range is None:
            if self.rated_w is not None:
                bearing = self.bearing_seal_elements[0]
                k = bearing.kxx.interpolated(self.rated_w)
                k = int(np.log10(k))
                stiffness_range = (k - 3, k + 3)
            else:
                stiffness_range = (6, 11)

        stiffness_log = np.logspace(*stiffness_range, num=num)
        rotor_wn = np.zeros((4, len(stiffness_log)))

        bearings_elements = []  # exclude the seals
        for bearing in self.bearing_seal_elements:
            if type(bearing) == BearingElement:
                bearings_elements.append(bearing)

        for i, k in enumerate(stiffness_log):
            bearings = [BearingElement(b.n, kxx=k, cxx=0) for b in bearings_elements]
            rotor = self.__class__(
                self.shaft_elements, self.disk_elements, bearings, n_eigen=16
            )
            rotor.run()
            rotor_wn[:, i] = rotor.wn[:8:2]

        ax.set_prop_cycle(cycler("color", seaborn_colors))
        ax.loglog(stiffness_log, rotor_wn.T)
        ax.set_xlabel("Bearing Stiffness (N/m)")
        ax.set_ylabel("Critical Speed (rad/s)")

        bearing0 = bearings_elements[0]

        ax.plot(
            bearing0.kxx.interpolated(bearing0.w),
            bearing0.w,
            marker="o",
            color="k",
            alpha=0.25,
            markersize=5,
            lw=0,
            label="kxx",
        )
        ax.plot(
            bearing0.kyy.interpolated(bearing0.w),
            bearing0.w,
            marker="s",
            color="k",
            alpha=0.25,
            markersize=5,
            lw=0,
            label="kyy",
        )
        ax.legend()

        # bokeh plot - output to static HTML file
        if output_html:
            output_file("Plot_UCS.html")

        # bokeh plot - create a new plot
        bk_ax = figure(
            tools="pan, box_zoom, wheel_zoom, reset, save",
            width=1200,
            height=900,
            title="Undamped critical speed map",
            x_axis_label="Bearing Stiffness (N/m)",
            y_axis_label="Critical Speed (rad/s)",
            x_axis_type="log",
            y_axis_type="log",
        )
        bk_ax.xaxis.axis_label_text_font_size = "14pt"
        bk_ax.yaxis.axis_label_text_font_size = "14pt"

        # bokeh plot - plot shaft centerline
        bk_ax.circle(
            bearing0.kxx.interpolated(bearing0.w),
            bearing0.w,
            size=5,
            fill_alpha=0.5,
            fill_color=bokeh_colors[0],
            legend="Kxx",
        )
        bk_ax.square(
            bearing0.kyy.interpolated(bearing0.w),
            bearing0.w,
            size=5,
            fill_alpha=0.5,
            fill_color=bokeh_colors[0],
            legend="Kyy",
        )
        for j in range(rotor_wn.T.shape[1]):
            bk_ax.line(
                stiffness_log,
                np.transpose(rotor_wn.T)[j],
                line_width=3,
                line_color=bokeh_colors[-j + 1],
            )
        show(bk_ax)

        return ax

    def plot_level1(
        self, n=None, stiffness_range=None, num=5, ax=None, output_html=False, **kwargs
    ):
        """Plot level 1 stability analysis.

        This method will plot the stability 1 analysis for a
        given stiffness range.

        Parameters
        ----------
        stiffness_range : tuple, optional
            Tuple with (start, end) for stiffness range.
        num : int
            Number of steps in the range.
            Default is 5.
        ax : matplotlib axes, optional
            Axes in which the plot will be drawn.
        output_html : Boolean, optional
            outputs a html file.
            Default is False

        Returns
        -------
        ax : matplotlib axes
            Returns the axes object with the plot.
        bk_ax : bokeh plot axes
            Returns the axes object with the plot.
        """
        if ax is None:
            ax = plt.gca()

        stiffness = np.linspace(*stiffness_range, num)

        log_dec = np.zeros(len(stiffness))

        # set rotor speed to mcs
        speed = self.rated_w

        for i, Q in enumerate(stiffness):
            bearings = [copy(b) for b in self.bearing_seal_elements]
            cross_coupling = BearingElement(n=n, kxx=0, cxx=0, kxy=Q, kyx=-Q)
            bearings.append(cross_coupling)

            rotor = self.__class__(
                self.shaft_elements, self.disk_elements, bearings, w=speed
            )

            non_backward = rotor.whirl_direction() != "Backward"
            log_dec[i] = rotor.log_dec[non_backward][0]

        ax.plot(stiffness, log_dec, "--", **kwargs)
        ax.set_xlabel("Applied Cross Coupled Stiffness, Q (N/m)")
        ax.set_ylabel("Log Dec")

        # bokeh plot - output to static HTML file
        if output_html:
            output_file("Plot_level1.html")

        # bokeh plot - create a new plot
        bk_ax = figure(
            tools="pan, box_zoom, wheel_zoom, reset, save",
            width=1200,
            height=900,
            title="Level 1 stability analysis",
            x_axis_label="Applied Cross Coupled Stiffness, Q (N/m)",
            y_axis_label="Log Dec",
        )
        bk_ax.xaxis.axis_label_text_font_size = "14pt"
        bk_ax.yaxis.axis_label_text_font_size = "14pt"

        # bokeh plot - plot shaft centerline
        bk_ax.line(stiffness, log_dec, line_width=3, line_color=bokeh_colors[0])

        show(bk_ax)

        return ax, bk_ax

    def run_time_response(self, F, t, dof):
        """Calculates the time response.

        This function will take a rotor object and plot its time response
        given a force and a time.

        Parameters
        ----------
        F : array
            Force array (needs to have the same number of rows as time array).
            Each column corresponds to a dof and each row to a time.
        t : array
            Time array.
        dof : int
            Degree of freedom that will be observed.

        Returns
        -------
        results : array
            Array containing the time array, the system response, and the
            time evolution of the state vector.
            It will be returned if plot=False.

        Examples:
        ---------
        """
        t_, yout, xout = self.time_response(F, t)

        results = TimeResponseResults(t, yout, xout, dof)

        return results

    def save_mat(self, file_name):
        """Save matrices and rotor model to a .mat file."""
        dic = {
            "M": self.M(),
            "K": self.K(),
            "C": self.C(),
            "G": self.G(),
            "nodes": self.nodes_pos,
        }

        sio.savemat("%s/%s.mat" % (os.getcwd(), file_name), dic)

    def save(self, file_name):
        """Save rotor to toml file.

        Parameters
        ----------
        file_name : str
        """
        main_path = os.path.dirname(ross.__file__)
        path = Path(main_path)
        path_rotors = path / "rotors"

        if os.path.isdir(path_rotors / file_name):
            if int(
                input(
                    "There is a rotor with this file_name, do you want to overwrite it? (1 for yes and 0 for no)"
                )
            ):
                shutil.rmtree(path_rotors / file_name)
            else:
                return "The rotor was not saved."

        os.chdir(path_rotors)
        current = Path(".")

        os.mkdir(file_name)
        os.chdir(current / file_name)

        with open("properties.toml", "w") as f:
            toml.dump({"parameters": self.parameters}, f)
        os.mkdir("results")
        os.mkdir("elements")
        current = Path(".")

        os.chdir(current / "elements")

        for element in self.elements:
            element.save(type(element).__name__ + ".toml")

        os.chdir(main_path)

    @staticmethod
    def load(file_name):
        """Load rotor from toml file.

        Parameters
        ----------
        file_name : str

        Returns
        -------
        rotor : ross.rotor.Rotor
        """
        main_path = os.path.dirname(ross.__file__)
        rotor_path = Path(main_path) / "rotors" / file_name
        try:
            os.chdir(rotor_path / "elements")
        except FileNotFoundError:
            return "A rotor with this name does not exist, check the rotors folder."

        os.chdir(rotor_path / "elements")
        shaft_elements = ShaftElement.load()
        os.chdir(rotor_path / "elements")
        disk_elements = DiskElement.load()
        bearing_elements = BearingElement.load()
        seal_elements = []

        os.chdir(rotor_path)
        with open("properties.toml", "r") as f:
            parameters = toml.load(f)["parameters"]

        os.chdir(main_path)
        return Rotor(
            shaft_elements=shaft_elements,
            bearing_seal_elements=bearing_elements + seal_elements,
            disk_elements=disk_elements,
            **parameters,
        )

    @staticmethod
    def available_rotors():
        return [x for x in os.listdir(Path(os.path.dirname(ross.__file__)) / "rotors")]

    @staticmethod
    def remove(rotor_name):
        shutil.rmtree(Path(os.path.dirname(ross.__file__)) / "rotors" / rotor_name)

    def run_static(self):
        """
        Static analysis calculates free-body diagram, deformed shaft, shearing
        force diagram and bending moment diagram.

        Parameters
        ----------

        Returns
        -------
        A dictionary containing the information about: 
            Static displacement vector,
            Shearing force vector,
            Bending moment vector,
            Shaft total weight,
            Disks forces,
            Bearings reaction forces
        """
        if len(self.df_bearings) == 0:
            raise ValueError("Rotor has no bearings")

        else:
            # gravity aceleration vector
            grav = np.zeros((len(self.M()), 1))

            # place gravity effect on shaft and disks nodes
            for node_y in range(int(len(self.M()) / 4)):
                grav[4 * node_y + 1] = -9.8065

            aux_brg = []
            for n in self.df_bearings["n"]:
                aux_brg.append(BearingElement(n=n, kxx=1e14, cxx=0))

            aux_rotor = Rotor(self.shaft_elements, self.disk_elements, aux_brg)
            aux_K = np.zeros((aux_rotor.ndof, aux_rotor.ndof))

            for elm in aux_rotor.elements:
                if elm.__class__.__name__ != "SealElement":
                    dofs = elm.dof_global_index()
                    n0 = dofs[0]
                    n1 = dofs[-1] + 1  # +1 to include this dof in the slice
                    try:
                        aux_K[n0:n1, n0:n1] += elm.K(0)
                    except TypeError:
                        aux_K[n0:n1, n0:n1] += elm.K()

            # calculates x, for [K]*(x) = [M]*(g)
            disp = (la.solve(aux_K, self.M() @ grav)).flatten()

            # calculates displacement values in gravity's direction
            # dof = degree of freedom
            disp_y = np.array([])
            for node_dof in range(int(len(disp) / 4)):
                disp_y = np.append(disp_y, disp[4 * node_dof + 1])
            self.disp_y = disp_y

            # Shearing Force
            BrgForce = [0] * len(self.nodes_pos)
            DskForce = [0] * len(self.nodes_pos)
            SchForce = [0] * len(self.nodes_pos)

            # Bearing Forces
            BrgForceToReturn = []
            for i, node in enumerate(self.df_bearings["n"]):
                BrgForce[node] = (
                    -disp_y[node] * aux_rotor.df_bearings.loc[i, "kyy"].coefficient[0]
                )
                BrgForceToReturn.append(
<<<<<<< HEAD
                    np.around(
                        -disp_y[node] * self.df_bearings.loc[i, "kyy"].coefficient[0],
                        decimals=1,
                    )
=======
                    np.around(-disp_y[node] * aux_rotor.df_bearings.loc[i, "kyy"].coefficient[0], decimals=1)
>>>>>>> cbe3e832
                )

            # Disk Forces
            DskForceToReturn = []
            if len(self.df_disks) != 0:
                for i, node in enumerate(self.df_disks["n"]):
                    DskForce[node] = self.df_disks.loc[i, "m"] * -9.8065
                    DskForceToReturn.append(
                        np.around(self.df_disks.loc[i, "m"] * -9.8065, decimals=1)
                    )

            # Shaft Weight Forces
            for i, node in enumerate(self.df_shaft["_n"]):
                SchForce[node + 1] = self.df_shaft.loc[i, "m"] * -9.8065

            # Shearing Force vector
            Vx = [0] * (len(self.nodes_pos))
            Vx_axis = []
            for i in range(int(len(self.nodes))):
                Vx_axis.append(self.nodes_pos[i])
                Vx[i] = Vx[i - 1] + BrgForce[i] + DskForce[i] + SchForce[i]

            for i in range(len(Vx) + len(self.df_disks) + len(self.df_bearings)):
                if DskForce[i] != 0:
                    Vx.insert(i, Vx[i - 1] + SchForce[i])
                    DskForce.insert(i + 1, 0)
                    SchForce.insert(i + 1, 0)
                    BrgForce.insert(i + 1, 0)
                    Vx_axis.insert(i, Vx_axis[i])

                if BrgForce[i] != 0:
                    Vx.insert(i, Vx[i - 1] + SchForce[i])
                    BrgForce.insert(i + 1, 0)
                    DskForce.insert(i + 1, 0)
                    SchForce.insert(i + 1, 0)
                    Vx_axis.insert(i, Vx_axis[i])
            self.Vx = [x * -1 for x in Vx]
            Vx = np.array(self.Vx)

            # Bending Moment vector
            Mx = []
            for i in range(len(Vx) - 1):
                if Vx_axis[i] == Vx_axis[i + 1]:
                    pass
                else:
                    Mx.append(
                        (
                            (Vx_axis[i + 1] * Vx[i + 1])
                            + (Vx_axis[i + 1] * Vx[i])
                            - (Vx_axis[i] * Vx[i + 1])
                            - (Vx_axis[i] * Vx[i])
                        )
                        / 2
                    )

            Bm = np.zeros(1)
            for i in range(len(Mx)):
                Bm = np.append(Bm, Bm[i] + Mx[i])
            self.Bm = Bm

            sh_weight = np.around(sum(self.df_shaft["m"].values) * 9.8065, decimals=1)

            force_data = {
                "Static displacement vector": disp_y,
                "Shearing force vector": Vx,
                "Bending moment vector": Bm,
                "Shaft Total Weight": sh_weight,
                "Disks Forces": DskForceToReturn,
                "Bearings Reaction Forces": BrgForceToReturn,
            }

            results = StaticResults(
                self.disp_y,
                self.Vx,
                self.Bm,
                self.df_shaft,
                self.df_disks,
                aux_rotor.df_bearings,
                self.nodes,
                self.nodes_pos,
                Vx_axis,
                force_data,
            )

        return results

    @classmethod
    def from_section(
        cls,
        leng_data,
        o_ds_data,
        i_ds_data,
        disk_data=None,
        brg_seal_data=None,
        sparse=True,
        min_w=None,
        max_w=None,
        n_eigen=12,
        w=0,
        nel_r=1,
    ):

        """This class is an alternative to build rotors from separated
        sections. Each section has the same number (n) of shaft elements.

        Parameters
        ----------
        leng_data : list
            List with the lengths of rotor regions.
        o_d_data : list
            List with the outer diameters of rotor regions.
        i_d_data : list
            List with the inner diameters of rotor regions.
        disk_data : dict, optional
            Dict holding disks datas.
            Example : disk_data=DiskElement.from_geometry(n=2,
                                                          material=steel,
                                                          width=0.07,
                                                          i_d=0,
                                                          o_d=0.28
                                                          )
            ***See 'disk_element.py' docstring for more information***
        brg_seal_data : dict, optional
            Dict holding lists of bearings and seals datas.
            Example : brg_seal_data=BearingElement(n=1, kxx=1e6, cxx=0,
                                                   kyy=1e6, cyy=0, kxy=0,
                                                   cxy=0, kyx=0, cyx=0)
            ***See 'bearing_seal_element.py' docstring for more information***
        w : float, optional
            Rotor speed.
        nel_r : int, optional
            Number or elements per shaft region.
            Default is 1
        n_eigen : int, optional
            Number of eigenvalues calculated by arpack.
            Default is 12.

        Example
        -------

        >>> rotor = Rotor.from_section(leng_data=[0.5,0.5,0.5],
        ...             o_ds_data=[0.05,0.05,0.05],
        ...             i_ds_data=[0,0,0],
        ...             disk_data=[DiskElement.from_geometry(n=1, material=steel, width=0.07, i_d=0, o_d=0.28),
        ...                        DiskElement.from_geometry(n=2, material=steel, width=0.07, i_d=0, o_d=0.35)],
        ...             brg_seal_data=[BearingElement(n=0, kxx=1e6, cxx=0, kyy=1e6, cyy=0, kxy=0, cxy=0, kyx=0, cyx=0),
        ...                            BearingElement(n=3, kxx=1e6, cxx=0, kyy=1e6, cyy=0, kxy=0, cxy=0, kyx=0, cyx=0)],
        ...             w=0, nel_r=1)
        >>> rotor.run_modal()
        >>> rotor.wn.round(4)
        array([ 85.7634,  85.7634, 271.9326, 271.9326, 718.58  , 718.58  ])

        """

        if len(leng_data) != len(o_ds_data) or len(leng_data) != len(i_ds_data):
            raise ValueError("The matrices lenght do not match.")

        def rotor_regions(nel_r):

            regions = []
            shaft_elements = []
            disk_elements = []
            bearing_seal_elements = []
            # nel_r = initial number of elements per regions

            # loop through rotor regions
            for i, leng in enumerate(leng_data):

                le = leng / nel_r
                o_ds = o_ds_data[i]
                i_ds = i_ds_data[i]

                # loop to generate n elements per region
                for j in range(nel_r):
                    shaft_elements.append(
                        ShaftElement(
                            le,
                            i_ds,
                            o_ds,
                            material=steel,
                            shear_effects=True,
                            rotary_inertia=True,
                            gyroscopic=True,
                        )
                    )

            regions.extend([shaft_elements])

            for DiskEl in disk_data:
                aux_DiskEl = deepcopy(DiskEl)
                aux_DiskEl.n = nel_r * DiskEl.n
                disk_elements.append(aux_DiskEl)

            for Brg_SealEl in brg_seal_data:
                aux_Brg_SealEl = deepcopy(Brg_SealEl)
                aux_Brg_SealEl.n = nel_r * Brg_SealEl.n
                bearing_seal_elements.append(aux_Brg_SealEl)

            regions.append(disk_elements)
            regions.append(bearing_seal_elements)

            return regions

        regions = rotor_regions(nel_r)
        shaft_elements = regions[0]
        disk_elements = regions[1]
        bearing_seal_elements = regions[2]

        return cls(
            shaft_elements,
            disk_elements,
            bearing_seal_elements,
            w=w,
            sparse=sparse,
            n_eigen=n_eigen,
            min_w=min_w,
            max_w=max_w,
            rated_w=None,
        )


def rotor_example():
    """This function returns an instance of a simple rotor with
    two shaft elements, one disk and two simple bearings.
    The purpose of this is to make available a simple model
    so that doctest can be written using this.

    Parameters
    ----------

    Returns
    -------
    An instance of a rotor object.

    Examples
    --------
    >>> rotor = rotor_example()
    >>> np.round(rotor.wd[:4])
    array([ 92.,  96., 275., 297.])
    """
    #  Rotor without damping with 6 shaft elements 2 disks and 2 bearings
    i_d = 0
    o_d = 0.05
    n = 6
    L = [0.25 for _ in range(n)]

    shaft_elem = [
        ShaftElement(
            l, i_d, o_d, steel, shear_effects=True, rotary_inertia=True, gyroscopic=True
        )
        for l in L
    ]

    disk0 = DiskElement.from_geometry(
        n=2, material=steel, width=0.07, i_d=0.05, o_d=0.28
    )
    disk1 = DiskElement.from_geometry(
        n=4, material=steel, width=0.07, i_d=0.05, o_d=0.28
    )

    stfx = 1e6
    stfy = 0.8e6
    bearing0 = BearingElement(0, kxx=stfx, kyy=stfy, cxx=0)
    bearing1 = BearingElement(6, kxx=stfx, kyy=stfy, cxx=0)

    return Rotor(shaft_elem, [disk0, disk1], [bearing0, bearing1])


def MAC(u, v):
    """MAC for two vectors"""
    H = lambda a: a.T.conj()
    return np.absolute((H(u) @ v) ** 2 / ((H(u) @ u) * (H(v) @ v)))


def MAC_modes(U, V, n=None, plot=True):
    """MAC for multiple vectors"""
    # n is the number of modes to be evaluated
    if n is None:
        n = U.shape[1]
    macs = np.zeros((n, n))
    for u in enumerate(U.T[:n]):
        for v in enumerate(V.T[:n]):
            macs[u[0], v[0]] = MAC(u[1], v[1])

    if not plot:
        return macs

    xpos, ypos = np.meshgrid(range(n), range(n))
    xpos, ypos = 0.5 + xpos.flatten(), 0.5 + ypos.flatten()
    zpos = np.zeros_like(xpos)
    dx = 0.75 * np.ones_like(xpos)
    dy = 0.75 * np.ones_like(xpos)
    dz = macs.T.flatten()

    fig = plt.figure(figsize=(12, 8))
    # fig.suptitle('MAC - %s vs %s' % (U.name, V.name), fontsize=12)
    ax = fig.add_subplot(111, projection="3d")
    ax.bar3d(
        xpos, ypos, zpos, dx, dy, dz, color=plt.cm.viridis(dz), alpha=0.7, zsort="max"
    )
    ax.set_xticks(range(1, n + 1))
    ax.set_yticks(range(1, n + 1))
    ax.set_zlim(0, 1)
    # ax.set_xlabel('%s  modes' % U.name)
    # ax.set_ylabel('%s  modes' % V.name)

    sm = plt.cm.ScalarMappable(cmap=plt.cm.viridis, norm=plt.Normalize(vmin=0, vmax=1))
    # fake up the array of the scalar mappable
    sm._A = []
    cbar = fig.colorbar(sm, shrink=0.5, aspect=10)
    cbar.set_label("MAC")

    return macs


def whirl(kappa_mode):
    """Evaluates the whirl of a mode"""
    if all(kappa >= -1e-3 for kappa in kappa_mode):
        whirldir = "Forward"
    elif all(kappa <= 1e-3 for kappa in kappa_mode):
        whirldir = "Backward"
    else:
        whirldir = "Mixed"
    return whirldir


@np.vectorize
def whirl_to_cmap(whirl):
    """Maps the whirl to a value"""
    if whirl == "Forward":
        return 0.0
    elif whirl == "Backward":
        return 1.0
    elif whirl == "Mixed":
        return 0.5<|MERGE_RESOLUTION|>--- conflicted
+++ resolved
@@ -20,7 +20,6 @@
 from bokeh.models.glyphs import Text
 from bokeh.plotting import figure, output_file, show
 from cycler import cycler
-from itertools import chain
 
 import ross
 from ross.bearing_seal_element import BearingElement
@@ -239,17 +238,21 @@
 
         df_shaft = pd.DataFrame([el.summary() for el in self.shaft_elements])
         df_disks = pd.DataFrame([el.summary() for el in self.disk_elements])
-<<<<<<< HEAD
-        df_bearings = pd.DataFrame([el.summary() for el in self.bearing_seal_elements])
+        df_bearings = pd.DataFrame(
+            [
+                el.summary()
+                for el in self.bearing_seal_elements
+                if (el.__class__.__name__ == "BearingElement")
+            ]
+        )
+        df_seals = pd.DataFrame(
+            [
+                el.summary()
+                for el in self.bearing_seal_elements
+                if (el.__class__.__name__ == "SealElement")
+            ]
+        )
         df_point_mass = pd.DataFrame([el.summary() for el in self.point_mass_elements])
-=======
-        df_bearings = pd.DataFrame(
-                [el.summary() for el in self.bearing_seal_elements if (
-                        el.__class__.__name__ == 'BearingElement')])
-        df_seals = pd.DataFrame(
-                [el.summary() for el in self.bearing_seal_elements if (
-                        el.__class__.__name__ == 'SealElement')])
->>>>>>> cbe3e832
 
         nodes_pos_l = np.zeros(len(df_shaft.n_l))
         nodes_pos_r = np.zeros(len(df_shaft.n_l))
@@ -268,22 +271,17 @@
         df_shaft["nodes_pos_l"] = nodes_pos_l
         df_shaft["nodes_pos_r"] = nodes_pos_r
 
-<<<<<<< HEAD
-        df = pd.concat([df_shaft, df_disks, df_bearings, df_point_mass], sort=True)
-=======
-        df = pd.concat([df_shaft, df_disks, df_bearings, df_seals], sort=True)
->>>>>>> cbe3e832
+        df = pd.concat(
+            [df_shaft, df_disks, df_bearings, df_point_mass, df_seals], sort=True
+        )
         df = df.sort_values(by="n_l")
         df = df.reset_index(drop=True)
 
         self.df_disks = df_disks
         self.df_bearings = df_bearings
         self.df_shaft = df_shaft
-<<<<<<< HEAD
         self.df_point_mass = df_point_mass
-=======
         self.df_seals = df_seals
->>>>>>> cbe3e832
 
         # check consistence for disks and bearings location
         if df.n_l.max() > df_shaft.n_r.max():
@@ -325,6 +323,7 @@
         self.lti = None
 
         self._v0 = None  # used to call eigs
+
         # number of dofs
         self.ndof = (
             4 * max([el.n for el in shaft_elements])
@@ -528,10 +527,10 @@
                [ 0., -6.,  1.,  0.],
                [ 6.,  0.,  0.,  1.]])
         """
-        K0 = np.zeros((self.ndof, self.ndof))
-
         if frequency is None:
             frequency = self.w
+
+        K0 = np.zeros((self.ndof, self.ndof))
 
         for elm in self.elements:
             dofs = elm.dof_global_index()
@@ -563,10 +562,10 @@
                [0., 0., 0., 0.],
                [0., 0., 0., 0.]])
         """
-        C0 = np.zeros((self.ndof, self.ndof))
-
         if frequency is None:
             frequency = self.w
+
+        C0 = np.zeros((self.ndof, self.ndof))
 
         for elm in self.elements:
             dofs = elm.dof_global_index()
@@ -1937,14 +1936,11 @@
                     -disp_y[node] * aux_rotor.df_bearings.loc[i, "kyy"].coefficient[0]
                 )
                 BrgForceToReturn.append(
-<<<<<<< HEAD
                     np.around(
-                        -disp_y[node] * self.df_bearings.loc[i, "kyy"].coefficient[0],
+                        -disp_y[node]
+                        * aux_rotor.df_bearings.loc[i, "kyy"].coefficient[0],
                         decimals=1,
                     )
-=======
-                    np.around(-disp_y[node] * aux_rotor.df_bearings.loc[i, "kyy"].coefficient[0], decimals=1)
->>>>>>> cbe3e832
                 )
 
             # Disk Forces
