"""ROSS plotting module.

This module returns graphs for each type of analyses in rotor_assembly.py.
"""

import copy
import inspect
from abc import ABC
from collections.abc import Iterable
from warnings import warn

import numpy as np
import pandas as pd
import toml
from plotly import graph_objects as go
from plotly.subplots import make_subplots
from scipy.fft import fft
from numpy import linalg as la
from numba import njit

from ross.plotly_theme import tableau_colors, coolwarm_r
from ross.units import Q_, check_units
from ross.utils import intersection

__all__ = [
    "Orbit",
    "Shape",
    "CriticalSpeedResults",
    "ModalResults",
    "CampbellResults",
    "FrequencyResponseResults",
    "ForcedResponseResults",
    "StaticResults",
    "SummaryResults",
    "ConvergenceResults",
    "TimeResponseResults",
    "UCSResults",
    "Level1Results",
]


class Results(ABC):
    """Results class.

    This class is a general abstract class to be implemented in other classes
    for post-processing results, in order to add saving and loading data options.
    """

    def save(self, file):
        """Save results in a .toml file.

        This function will save the simulation results to a .toml file.
        The file will have all the argument's names and values that are needed to
        reinstantiate the class.

        Parameters
        ----------
        file : str, pathlib.Path
            The name of the file the results will be saved in.

        Examples
        --------
        >>> # Example running a unbalance response
        >>> from tempfile import tempdir
        >>> from pathlib import Path
        >>> import ross as rs

        >>> # Running an example
        >>> rotor = rs.rotor_example()
        >>> speed = np.linspace(0, 1000, 101)
        >>> response = rotor.run_unbalance_response(node=3,
        ...                                         unbalance_magnitude=0.001,
        ...                                         unbalance_phase=0.0,
        ...                                         frequency=speed)

        >>> # create path for a temporary file
        >>> file = Path(tempdir) / 'unb_resp.toml'
        >>> response.save(file)
        """
        # get __init__ arguments
        signature = inspect.signature(self.__init__)
        args_list = list(signature.parameters)
        args = {arg: getattr(self, arg) for arg in args_list}
        try:
            data = toml.load(file)
        except FileNotFoundError:
            data = {}

        data[f"{self.__class__.__name__}"] = args

        try:
            del data["CampbellResults"]["modal_results"]
        except KeyError:
            pass

        with open(file, "w") as f:
            toml.dump(data, f, encoder=toml.TomlNumpyEncoder())

        if "rotor" in args.keys():
            aux_file = str(file)[:-5] + "_rotor" + str(file)[-5:]
            args["rotor"].save(aux_file)

    @classmethod
    def read_toml_data(cls, data):
        """Read and parse data stored in a .toml file.

        The data passed to this method needs to be according to the
        format saved in the .toml file by the .save() method.

        Parameters
        ----------
        data : dict
            Dictionary obtained from toml.load().

        Returns
        -------
        The result object.
        """
        return cls(**data)

    @classmethod
    def load(cls, file):
        """Load results from a .toml file.

        This function will load the simulation results from a .toml file.
        The file must have all the argument's names and values that are needed to
        reinstantiate the class.

        Parameters
        ----------
        file : str, pathlib.Path
            The name of the file the results will be loaded from.

        Examples
        --------
        >>> # Example running a stochastic unbalance response
        >>> from tempfile import tempdir
        >>> from pathlib import Path
        >>> import ross as rs
        >>> # Running an example
        >>> rotor = rs.rotor_example()
        >>> freq_range = np.linspace(0, 500, 31)
        >>> n = 3
        >>> m = 0.01
        >>> p = 0.0
        >>> results = rotor.run_unbalance_response(n, m, p, freq_range)
        >>> # create path for a temporary file
        >>> file = Path(tempdir) / 'unb_resp.toml'
        >>> results.save(file)
        >>> # Loading file
        >>> results2 = rs.ForcedResponseResults.load(file)
        >>> abs(results2.forced_resp).all() == abs(results.forced_resp).all()
        True
        """

        def remove_npformat(v):  # remove type info related to numpy format
            if v.startswith("np."):
                idx = v.find("(")
            else:
                idx = -1
            return v[idx:] if idx != -1 else v

        data = toml.load(file)
        data = list(data.values())[0]
        if cls == CampbellResults:
            data["modal_results"] = None
        for key, value in data.items():
            if key == "rotor":
                aux_file = str(file)[:-5] + "_rotor" + str(file)[-5:]
                from ross.rotor_assembly import Rotor

                data[key] = Rotor.load(aux_file)

            elif isinstance(value, Iterable):
                try:
                    data[key] = np.array(value)
                    if np.isdtype(data[key].dtype, np.str_):
                        fvalue = np.vectorize(remove_npformat)(data[key])
                        data[key] = fvalue.astype(np.complex128)
                except:
                    data[key] = value

        return cls.read_toml_data(data)


class Orbit(Results):
    r"""Class used to construct orbits for a node in a mode or deflected shape.

    The matrix H contains information about the whirl direction,
    the orbit minor and major axis and the orbit inclination.
    The matrix is calculated by :math:`H = T.T^T` where the
    matrix T is constructed using the eigenvector corresponding
    to the natural frequency of interest:

    .. math::

       \begin{eqnarray}
          \begin{bmatrix}
          u(t)\\
          v(t)
          \end{bmatrix}
          = \mathfrak{R}\Bigg(
          \begin{bmatrix}
          r_u e^{j\eta_u}\\
          r_v e^{j\eta_v}
          \end{bmatrix}\Bigg)
          e^{j\omega_i t}
          =
          \begin{bmatrix}
          r_u cos(\eta_u + \omega_i t)\\
          r_v cos(\eta_v + \omega_i t)
          \end{bmatrix}
          = {\bf T}
          \begin{bmatrix}
          cos(\omega_i t)\\
          sin(\omega_i t)
          \end{bmatrix}
       \end{eqnarray}

    Where :math:`r_u e^{j\eta_u}` e :math:`r_v e^{j\eta_v}` are the
    elements of the *i*\th eigenvector, corresponding to the node and
    natural frequency of interest (mode).

    .. math::

        {\bf T} =
        \begin{bmatrix}
        r_u cos(\eta_u) & -r_u sin(\eta_u)\\
        r_u cos(\eta_u) & -r_v sin(\eta_v)
        \end{bmatrix}


    Parameters
    ----------
    node : int
        Orbit node in the rotor.
    ru_e : complex
        Element in the vector corresponding to the x direction.
    rv_e : complex
        Element in the vector corresponding to the y direction.
    """

    def __init__(self, *, node, node_pos, ru_e, rv_e):
        self.node = node
        self.node_pos = node_pos
        self.ru_e = ru_e
        self.rv_e = rv_e

        (
            self.x_circle,
            self.y_circle,
            self.angle,
            self.major_x,
            self.major_y,
            self.major_angle,
            self.minor_angle,
            self.major_index,
            self.nu,
            self.nv,
            self.minor_axis,
            self.major_axis,
            self.kappa,
        ) = _init_orbit(ru_e, rv_e)  # separated call to use with numba

        self.whirl = "Forward" if self.kappa > 0 else "Backward"
        self.color = (
            tableau_colors["blue"] if self.whirl == "Forward" else tableau_colors["red"]
        )

    @check_units
    def calculate_amplitude(self, angle):
        """Calculates the amplitude for a given angle of the orbit.

        Parameters
        ----------
        angle : float, str, pint.Quantity

        Returns
        -------
        amplitude, phase : tuple
            Tuple with (amplitude, phase) value.
            The amplitude units are the same as the ru_e and rv_e used to create the orbit.
        """
        # find closest angle index
        if angle == "major":
            return self.major_axis, self.major_angle
        elif angle == "minor":
            return self.minor_axis, self.minor_angle

        idx = (np.abs(self.angle - angle)).argmin()
        amplitude = np.sqrt(self.x_circle[idx] ** 2 + self.y_circle[idx] ** 2)
        phase = self.angle[0] + angle
        if phase > 2 * np.pi:
            phase -= 2 * np.pi

        return amplitude, phase

    def plot_orbit(self, fig=None):
        if fig is None:
            fig = go.Figure()

        xc = self.x_circle
        yc = self.y_circle

        fig.add_trace(
            go.Scatter(
                x=xc[:-10],
                y=yc[:-10],
                mode="lines",
                line=dict(color=self.color),
                name=f"node {self.node}<br>{self.whirl}",
                showlegend=False,
            )
        )

        fig.add_trace(
            go.Scatter(
                x=[xc[0]],
                y=[yc[0]],
                mode="markers",
                marker=dict(color=self.color),
                name="node {}".format(self.node),
                showlegend=False,
            )
        )

        return fig


@njit
def _init_orbit(ru_e, rv_e):
    # data for plotting
    num_points = 360
    c = np.linspace(0, 2 * np.pi, num_points)
    circle = np.exp(1j * c)

    x_circle = np.real(ru_e * circle)
    y_circle = np.real(rv_e * circle)
    angle = np.arctan2(y_circle, x_circle)
    angle[angle < 0] = angle[angle < 0] + 2 * np.pi

    # find major axis index looking at the first half circle
    major_index = np.argmax(np.sqrt(x_circle[:180] ** 2 + y_circle[:180] ** 2))
    major_x = x_circle[major_index]
    major_y = y_circle[major_index]
    major_angle = angle[major_index]
    minor_angle = major_angle + np.pi / 2

    # calculate T matrix
    ru = np.absolute(ru_e)
    rv = np.absolute(rv_e)

    nu = np.angle(ru_e)
    nv = np.angle(rv_e)
    nu = nu
    nv = nv
    # fmt: off
    T = np.array([[ru * np.cos(nu), -ru * np.sin(nu)],
                    [rv * np.cos(nv), -rv * np.sin(nv)]])
    # fmt: on
    H = T @ T.T

    lam = la.eigvals(H).astype(np.complex128)
    # lam is the eigenvalue -> sqrt(lam) is the minor/major axis.
    # kappa encodes the relation between the axis and the precession.
    minor = np.sqrt(lam.min())
    major = np.sqrt(lam.max())

    diff = nv - nu

    # we need to evaluate if 0 < nv - nu < pi.
    if diff < -np.pi:
        diff += 2 * np.pi
    elif diff > np.pi:
        diff -= 2 * np.pi

    # if nv = nu or nv = nu + pi then the response is a straight line.
    if diff == 0 or diff == np.pi:
        kappa = 0
    # if 0 < nv - nu < pi, then a backward rotating mode exists.
    elif 0 < diff < np.pi:
        kappa = -minor / major
    else:
        kappa = minor / major

    minor_axis = np.real(minor)
    major_axis = np.real(major)
    kappa = np.real(kappa)

    return (
        x_circle,
        y_circle,
        angle,
        major_x,
        major_y,
        major_angle,
        minor_angle,
        major_index,
        nu,
        nv,
        minor_axis,
        major_axis,
        kappa,
    )


class Shape(Results):
    """Class used to construct a mode or a deflected shape from a eigen or response vector.

    Parameters
    ----------
    vector : np.array
        Complex array with the eigenvector or response vector from a forced response analysis.
        Array shape should be equal to the number of degrees of freedom of
        the complete rotor (ndof * number_of_nodes).
    nodes : list
        List of nodes number.
    nodes_pos : list
        List of nodes positions.
    shaft_elements_length : list
        List with Rotor shaft elements lengths.
    normalize : bool, optional
        If True the vector is normalized.
        Default is False.
    """

    def __init__(
        self,
        vector,
        nodes,
        nodes_pos,
        shaft_elements_length,
        number_dof,
        normalize=False,
    ):
        self.vector = vector
        self.nodes = nodes
        self.nodes_pos = nodes_pos
        self.shaft_elements_length = shaft_elements_length
        self.normalize = normalize
        self.number_dof = number_dof
        evec = np.copy(vector)

        if self.normalize:
            modex = evec[0 :: self.number_dof]
            modey = evec[1 :: self.number_dof]
            xmax, ixmax = max(abs(modex)), np.argmax(abs(modex))
            ymax, iymax = max(abs(modey)), np.argmax(abs(modey))

            if ymax > xmax:
                evec /= modey[iymax]
            else:
                evec /= modex[ixmax]

        self._evec = evec
        self.orbits = None
        self.whirl = None
        self.color = None
        self.xn = None
        self.yn = None
        self.zn = None
        self.major_axis = None
        self._classify()

        if number_dof > 3:
            self._calculate()

    def _classify(self):
        self.mode_type = "Lateral"

        if self.number_dof == 6:
            size = len(self.vector)

            norm_vec = abs(self.vector) / la.norm(abs(self.vector))
            nonzero_dofs = np.where(norm_vec > 0.08)[0]

            dofs_count = [
                sum(np.isin(np.arange(i, size, self.number_dof), nonzero_dofs))
                for i in range(self.number_dof)
            ]

            axial_percent = dofs_count[2] / sum(dofs_count)
            torsional_percent = dofs_count[5] / sum(dofs_count)

            if axial_percent > 0.9:
                self.mode_type = "Axial"
                self.color = tableau_colors["orange"]

            elif torsional_percent > 0.9:
                self.mode_type = "Torsional"
                self.color = tableau_colors["green"]

        elif self.number_dof == 1:
            self.mode_type = "Torsional"
            self.color = tableau_colors["green"]

    def _calculate_orbits(self):
        orbits = []
        whirl = []
        for node, node_pos in zip(self.nodes, self.nodes_pos):
            ru_e, rv_e = self._evec[self.number_dof * node : self.number_dof * node + 2]
            orbit = Orbit(node=node, node_pos=node_pos, ru_e=ru_e, rv_e=rv_e)
            orbits.append(orbit)
            whirl.append(orbit.whirl)

        self.orbits = orbits
        # check shape whirl
        if all(w == "Forward" for w in whirl):
            self.whirl = "Forward"
            self.color = tableau_colors["blue"]
        elif all(w == "Backward" for w in whirl):
            self.whirl = "Backward"
            self.color = tableau_colors["red"]
        else:
            self.whirl = "Mixed"
            self.color = tableau_colors["gray"]

    def _calculate(self):
        if self.mode_type == "Lateral":
            evec = self._evec
            nodes = self.nodes
            shaft_elements_length = self.shaft_elements_length
            nodes_pos = self.nodes_pos
            num_dof = self.number_dof

            # calculate each orbit
            self._calculate_orbits()

            # plot lines
            nn = 5  # number of points in each line between nodes
            zeta = np.linspace(0, 1, nn)
            onn = np.ones_like(zeta)

            zeta = zeta.reshape(nn, 1)
            onn = onn.reshape(nn, 1)

            shape = nn * len(shaft_elements_length)

            xn = np.zeros(shape)
            yn = np.zeros(shape)
            xn_complex = np.zeros(shape, dtype=np.complex128)
            yn_complex = np.zeros(shape, dtype=np.complex128)
            zn = np.zeros(shape)
            major = np.zeros(shape)
            major_x = np.zeros(shape)
            major_y = np.zeros(shape)
            major_angle = np.zeros(shape)

            N1 = onn - 3 * zeta**2 + 2 * zeta**3
            N2 = zeta - 2 * zeta**2 + zeta**3
            N3 = 3 * zeta**2 - 2 * zeta**3
            N4 = -(zeta**2) + zeta**3

            n_div, get_node_index, _ = self._fix_mode_shape_intersections()

            n0 = 0
            e0 = 0
            k = 0
            for j in range(n_div):
                n1 = get_node_index(j)
                e1 = n1 - (j + 1)

                for Le, n in zip(shaft_elements_length[e0:e1], nodes[n0:n1]):
                    node_pos = nodes_pos[n]
                    Nx = np.hstack((N1, Le * N2, N3, Le * N4))
                    Ny = np.hstack((N1, -Le * N2, N3, -Le * N4))

                    ind = num_dof * n
                    xx = [
                        ind + 0,
                        ind + int(num_dof / 2) + 1,
                        ind + num_dof + 0,
                        ind + int(3 * num_dof / 2) + 1,
                    ]
                    yy = [
                        ind + 1,
                        ind + int(num_dof / 2) + 0,
                        ind + num_dof + 1,
                        ind + int(3 * num_dof / 2) + 0,
                    ]

                    pos0 = nn * k
                    pos1 = nn * (k + 1)

                    xn[pos0:pos1] = Nx @ evec[xx].real
                    yn[pos0:pos1] = Ny @ evec[yy].real
                    zn[pos0:pos1] = (node_pos * onn + Le * zeta).reshape(nn)

                    # major axes calculation
                    xn_complex[pos0:pos1] = Nx @ evec[xx]
                    yn_complex[pos0:pos1] = Ny @ evec[yy]

                    k += 1
                    for i in range(pos0, pos1):
                        orb = Orbit(
                            node=0, node_pos=0, ru_e=xn_complex[i], rv_e=yn_complex[i]
                        )
                        major[i] = orb.major_axis
                        major_x[i] = orb.major_x
                        major_y[i] = orb.major_y
                        major_angle[i] = orb.major_angle

                n0 = n1
                e0 = e1

            self.xn = xn
            self.yn = yn
            self.zn = zn
            self.major_axis = major
            self.major_x = major_x
            self.major_y = major_y
            self.major_angle = major_angle

        else:
            self.whirl = "None"

    def plot_orbit(self, nodes, fig=None):
        """Plot orbits.

        Parameters
        ----------
        nodes : list
            List with nodes for which the orbits will be plotted.
        fig : Plotly graph_objects.Figure()
            The figure object with the plot.

        Returns
        -------
        fig : Plotly graph_objects.Figure()
            The figure object with the plot.
        """
        # only perform calculation if necessary
        if fig is None:
            fig = go.Figure()

        selected_orbits = [orbit for orbit in self.orbits if orbit.node in nodes]

        for orbit in selected_orbits:
            fig = orbit.plot_orbit(fig=fig)

        return fig

    def _fix_mode_shape_intersections(self):
        """This function is used to fix the mode shape plot, especially for multi rotors
        for which the mode curves of each rotor may intersect"""
        nodes_pos = np.array(self.nodes_pos)

        intersecting_nodes = np.where(nodes_pos[:-1] >= nodes_pos[1:])[0] + 1
        n_plot = len(intersecting_nodes) + 1

        get_node_index = (
            lambda i: intersecting_nodes[i] if i + 1 < n_plot else len(nodes_pos)
        )

        symbols = [
            "circle",
            "square",
            "diamond",
            "circle-open",
            "square-open",
            "diamond-open",
        ]

        get_plot_mode = lambda i: (
            dict(mode="lines+markers", marker=dict(symbol=symbols[i % len(symbols)]))
            if n_plot > 1
            else dict()
        )

        return n_plot, get_node_index, get_plot_mode

    def _plot_axial(
        self, plot_dimension=None, animation=False, length_units="m", fig=None
    ):
        if fig is None:
            fig = go.Figure()

        size = len(self.vector)
        axial_dofs = np.arange(2, size, self.number_dof)

        rel_disp = np.abs(self.vector[axial_dofs]) * np.sign(
            np.angle(self.vector[axial_dofs])
        )
        rel_disp /= max(np.abs(rel_disp))

        nodes_pos = Q_(self.nodes_pos, "m").to(length_units).m

        n_plot, get_node_index, get_plot_mode = self._fix_mode_shape_intersections()
        showlegend = n_plot > 1

        if plot_dimension == 2:
            # Plot 2d
            n0 = 0
            for i in range(n_plot):
                n1 = get_node_index(i)

                legend_name = f"Rotor {i + 1}"

                fig.add_trace(
                    go.Scatter(
                        x=nodes_pos[n0:n1],
                        y=rel_disp[n0:n1],
                        line=dict(color=self.color),
                        hovertemplate=(f"Relative angle: %{{y:.2f}}<extra></extra>"),
                        name=legend_name,
                        legendgroup=legend_name,
                        showlegend=showlegend,
                        **get_plot_mode(i),
                    )
                )
                fig.add_trace(
                    go.Scatter(
                        x=[nodes_pos[n0], nodes_pos[n0]],
                        y=[0, rel_disp[n0]],
                        mode="lines",
                        line=dict(color=self.color, dash="dash"),
                        legendgroup=legend_name,
                        showlegend=False,
                    )
                )
                fig.add_trace(
                    go.Scatter(
                        x=[nodes_pos[n1 - 1], nodes_pos[n1 - 1]],
                        y=[0, rel_disp[n1 - 1]],
                        mode="lines",
                        line=dict(color=self.color, dash="dash"),
                        legendgroup=legend_name,
                        showlegend=False,
                    )
                )

                n0 = n1

            fig.add_trace(
                go.Scatter(
                    x=nodes_pos,
                    y=nodes_pos * 0,
                    mode="lines",
                    line=dict(color="black", dash="dashdot"),
                    name="centerline",
                    hoverinfo="none",
                    showlegend=False,
                )
            )

            fig.update_yaxes(title_text="Relative Displacement", range=[-1, 1])
            fig.update_xaxes(title_text=f"Rotor Length ({length_units})")

            return fig

        # Plot 3d
        variation = np.concatenate(
            [
                np.linspace(1, 0, 5),
                np.linspace(0, -1, 5),
                np.linspace(-1, 0, 5),
                np.linspace(0, 1, 5),
            ]
        )
        variation *= 0.5

        frames = []
        initial_state = []
        for j, var in enumerate(variation):
            zt = np.array(nodes_pos) + rel_disp * var
            node_data = []

            n0 = 0
            for i in range(n_plot):
                xn = []

                n1 = get_node_index(i)

                legend_name = f"Rotor {i + 1}"

                for n in range(n0, n1):
                    node_data.append(
                        go.Scatter3d(
                            x=[nodes_pos[n], zt[n]],
                            y=[0, 0],
                            z=[0, 1],
                            mode="lines",
                            line=dict(width=2, color=self.color),
                            name=f"Node {self.nodes[n]}",
                            hovertemplate=(
                                f"Original position: {nodes_pos[n]:.2f} {length_units}<br>"
                                + f"Relative displacement: {rel_disp[n]:.2f}"
                            ),
                            legendgroup=legend_name,
                            showlegend=False,
                        )
                    )
                    xn.append(zt[n])

                n0 = n1

                plot_mode = dict(
                    mode="lines+markers", marker=dict(size=3, symbol="circle")
                )

                try:
                    plot_mode["marker"]["symbol"] = get_plot_mode(i)["marker"]["symbol"]
                except KeyError:
                    pass

                node_data.append(
                    go.Scatter3d(
                        x=xn,
                        y=np.zeros(len(nodes_pos)),
                        z=np.ones(len(nodes_pos)),
                        line=dict(width=2, color=self.color),
                        hoverinfo="none",
                        name=legend_name,
                        legendgroup=legend_name,
                        showlegend=showlegend,
                        **plot_mode,
                    )
                )

            frames.append(go.Frame(data=node_data))

            if j == 0:
                initial_state = node_data

        original = [
            go.Scatter3d(
                x=nodes_pos,
                y=nodes_pos * 0,
                z=nodes_pos * 0,
                mode="markers",
                marker=dict(size=3, color=tableau_colors["gray"]),
                showlegend=False,
                name="Axial mode",
                hoverinfo="none",
            )
        ]

        # Center line
        min_pos = min(nodes_pos) - 0.15 * abs(max(nodes_pos) - min(nodes_pos))
        max_pos = max(nodes_pos) + 0.15 * abs(max(nodes_pos) - min(nodes_pos))
        center_line = [
            go.Scatter3d(
                x=[min_pos, max_pos],
                y=[0, 0],
                z=[0, 0],
                mode="lines",
                line=dict(color="black", dash="dashdot"),
                hoverinfo="none",
                showlegend=False,
            ),
        ]

        fig.add_traces(data=[*initial_state, *original, *center_line])

        fig.update_layout(
            scene=dict(
                yaxis=dict(showticklabels=False),
                zaxis=dict(showticklabels=False),
            )
        )

        if plot_dimension == 3 and not animation:
            return fig

        fig.update(
            layout=dict(
                updatemenus=[
                    dict(
                        type="buttons",
                        buttons=[
                            dict(
                                args=[
                                    None,
                                    dict(
                                        frame=dict(duration=100, redraw=True),
                                        mode="immediate",
                                    ),
                                ],
                                label="Play",
                                method="animate",
                            ),
                            dict(
                                args=[
                                    [None],
                                    dict(
                                        frame=dict(duration=0, redraw=False),
                                        mode="immediate",
                                    ),
                                ],
                                label="Pause",
                                method="animate",
                            ),
                        ],
                        x=0.05,
                        y=0.25,
                    )
                ]
            ),
            frames=frames,
        )

        return fig

    def _plot_torsional(
        self, plot_dimension=None, animation=False, length_units="m", fig=None
    ):
        if fig is None:
            fig = go.Figure()

        size = len(self.vector)
        torsional_dofs = np.arange(5, size, self.number_dof)

        if self.number_dof == 1:
            torsional_dofs = np.arange(0, size, self.number_dof)

        theta = np.abs(self.vector[torsional_dofs]) * np.angle(
            self.vector[torsional_dofs]
        )
        theta /= max(np.abs(theta))

        nodes_pos = Q_(self.nodes_pos, "m").to(length_units).m

        n_plot, get_node_index, get_plot_mode = self._fix_mode_shape_intersections()
        showlegend = n_plot > 1

        if plot_dimension == 2:
            # Plot 2d
            n0 = 0
            for i in range(n_plot):
                n1 = get_node_index(i)

                legend_name = f"Rotor {i + 1}"

                fig.add_trace(
                    go.Scatter(
                        x=nodes_pos[n0:n1],
                        y=theta[n0:n1],
                        line=dict(color=self.color),
                        hovertemplate=(f"Relative angle: %{{y:.2f}}<extra></extra>"),
                        name=legend_name,
                        legendgroup=legend_name,
                        showlegend=showlegend,
                        **get_plot_mode(i),
                    )
                )
                fig.add_trace(
                    go.Scatter(
                        x=[nodes_pos[n0], nodes_pos[n0]],
                        y=[0, theta[n0]],
                        mode="lines",
                        line=dict(color=self.color, dash="dash"),
                        legendgroup=legend_name,
                        showlegend=False,
                    )
                )
                fig.add_trace(
                    go.Scatter(
                        x=[nodes_pos[n1 - 1], nodes_pos[n1 - 1]],
                        y=[0, theta[n1 - 1]],
                        mode="lines",
                        line=dict(color=self.color, dash="dash"),
                        legendgroup=legend_name,
                        showlegend=False,
                    )
                )

                n0 = n1

            fig.add_trace(
                go.Scatter(
                    x=nodes_pos,
                    y=nodes_pos * 0,
                    mode="lines",
                    line=dict(color="black", dash="dashdot"),
                    name="centerline",
                    hoverinfo="none",
                    showlegend=False,
                )
            )

            fig.update_yaxes(title_text="Relative Angle", range=[-1, 1])
            fig.update_xaxes(title_text=f"Rotor Length ({length_units})")

            return fig

        # Plot 3d
        variation = np.concatenate(
            [
                np.linspace(1, 0, 5),
                np.linspace(0, -1, 5),
                np.linspace(-1, 0, 5),
                np.linspace(0, 1, 5),
            ]
        )

        xt = np.zeros((len(variation), len(theta)))
        yt = np.zeros((len(variation), len(theta)))

        for i, var in enumerate(variation):
            theta_i = theta * var
            xt[i, :] = np.cos(theta_i)
            yt[i, :] = np.sin(theta_i)

        frames = []
        initial_state = []
        for j in range(len(variation)):
            node_data = []

            n0 = 0
            for i in range(n_plot):
                xn = []
                yn = []
                zn = []

                n1 = get_node_index(i)

                legend_name = f"Rotor {i + 1}"

                for n in range(n0, n1):
                    node_data.append(
                        go.Scatter3d(
                            x=[nodes_pos[n], nodes_pos[n]],
                            y=[0, xt[j, n]],
                            z=[0, yt[j, n]],
                            mode="lines",
                            line=dict(width=2, color=self.color),
                            name=f"Node {self.nodes[n]}",
                            hovertemplate=(
                                "Nodal position: %{x:.2f}<br>"
                                + "X - Displacement: %{y:.2f}<br>"
                                + "Y - Displacement: %{z:.2f}<br>"
                                + f"Relative angle: {theta[n]:.2f}"
                            ),
                            legendgroup=legend_name,
                            showlegend=False,
                        )
                    )
                    xn.append(nodes_pos[n])
                    yn.append(xt[j, n])
                    zn.append(yt[j, n])

                n0 = n1

                plot_mode = dict(
                    mode="lines+markers", marker=dict(size=3, symbol="circle")
                )

                try:
                    plot_mode["marker"]["symbol"] = get_plot_mode(i)["marker"]["symbol"]
                except KeyError:
                    pass

                node_data.append(
                    go.Scatter3d(
                        x=xn,
                        y=yn,
                        z=zn,
                        line=dict(width=2, color=self.color),
                        hoverinfo="none",
                        name=legend_name,
                        legendgroup=legend_name,
                        showlegend=showlegend,
                        **plot_mode,
                    )
                )

            frames.append(go.Frame(data=node_data))

            if j == 0:
                initial_state = node_data

        # Center line
        min_pos = min(nodes_pos) - 0.15 * abs(max(nodes_pos) - min(nodes_pos))
        max_pos = max(nodes_pos) + 0.15 * abs(max(nodes_pos) - min(nodes_pos))
        center_line = [
            go.Scatter3d(
                x=[min_pos, max_pos],
                y=[0, 0],
                z=[0, 0],
                mode="lines",
                line=dict(color="black", dash="dashdot"),
                hoverinfo="none",
                showlegend=False,
            ),
        ]

        fig.add_traces(data=[*initial_state, *center_line])

        if plot_dimension == 3 and not animation:
            return fig

        fig.update(
            layout=dict(
                updatemenus=[
                    dict(
                        type="buttons",
                        buttons=[
                            dict(
                                args=[
                                    None,
                                    dict(
                                        frame=dict(duration=50, redraw=True),
                                        mode="immediate",
                                    ),
                                ],
                                label="Play",
                                method="animate",
                            ),
                            dict(
                                args=[
                                    [None],
                                    dict(
                                        frame=dict(duration=0, redraw=False),
                                        mode="immediate",
                                    ),
                                ],
                                label="Pause",
                                method="animate",
                            ),
                        ],
                        x=0.05,
                        y=0.25,
                    )
                ]
            ),
            frames=frames,
        )

        return fig

    def plot_2d(
        self, orientation="major", length_units="m", phase_units="rad", fig=None
    ):
        """Rotor shape 2d plot.

        Parameters
        ----------
        orientation : str, optional
            Orientation can be 'major', 'x' or 'y'.
            Default is 'major' to display the major axis.
        length_units : str, optional
            length units.
            Default is 'm'.
        phase_units : str, optional
            Phase units.
            Default is "rad"
        fig : Plotly graph_objects.Figure()
            The figure object with the plot.

        Returns
        -------
        fig : Plotly graph_objects.Figure()
            The figure object with the plot.
        """
<<<<<<< HEAD
=======

>>>>>>> c2586507
        if fig is None:
            fig = go.Figure()

        if self.mode_type == "Torsional":
            self._plot_torsional(plot_dimension=2, length_units=length_units, fig=fig)

        elif self.mode_type == "Axial":
            self._plot_axial(plot_dimension=2, length_units=length_units, fig=fig)

        else:
            xn = self.major_x.copy()
            yn = self.major_y.copy()
<<<<<<< HEAD
            zn = self.zn.copy()
            nodes_pos = Q_(self.nodes_pos, "m").to(length_units).m
=======
            zn = Q_(self.zn, "m").to(length_units).m
            nodes_pos = Q_(self.nodes_pos, "m").to(length_units).m
            major_angle = Q_(self.major_angle, "rad").to(phase_units).m
>>>>>>> c2586507

            if orientation == "major":
                values = self.major_axis.copy()
            elif orientation == "x":
                values = xn
            elif orientation == "y":
                values = yn
            else:
                raise ValueError(f"Invalid orientation {orientation}.")

            n_plot, get_node_index, get_plot_mode = self._fix_mode_shape_intersections()
            aux = len(zn) // len(self.shaft_elements_length)
            showlegend = n_plot > 1

            n0 = 0
            for i in range(n_plot):
                n1 = (get_node_index(i) - (i + 1)) * aux

                legend_name = f"Rotor {i + 1}"

                fig.add_trace(
                    go.Scatter(
                        x=zn[n0:n1],
                        y=values[n0:n1],
                        line=dict(color=self.color),
                        customdata=major_angle[n0:n1],
                        hovertemplate=(
                            f"Displacement: %{{y:.2f}}<br>"
                            + f"Angle {phase_units}: %{{customdata:.2f}}"
                        ),
                        name=f"{orientation}",
                        legendgrouptitle=dict(text=legend_name),
                        legendgroup=legend_name,
                        showlegend=showlegend,
                        **get_plot_mode(i),
                    ),
                )
                fig.add_trace(
                    go.Scatter(
                        x=[zn[n0], zn[n0]],
                        y=[0, values[n0]],
                        mode="lines",
                        line=dict(color=self.color, dash="dash"),
                        legendgroup=legend_name,
                        showlegend=False,
                    )
                )
                fig.add_trace(
                    go.Scatter(
                        x=[zn[n1 - 1], zn[n1 - 1]],
                        y=[0, values[n1 - 1]],
                        mode="lines",
                        line=dict(color=self.color, dash="dash"),
                        legendgroup=legend_name,
                        showlegend=False,
                    )
                )

                n0 = n1

            # plot center line
            fig.add_trace(
                go.Scatter(
                    x=nodes_pos,
                    y=np.zeros(len(nodes_pos)),
                    mode="lines",
                    line=dict(color="black", dash="dashdot"),
                    name="centerline",
                    hoverinfo="none",
                    showlegend=False,
                )
            )

            fig.update_xaxes(title_text=f"Rotor Length ({length_units})")
            fig.update_yaxes(title_text="Relative Displacement")

        return fig

    def _plot_orbits(
        self, animation=False, length_units="m", phase_units="rad", fig=None
    ):
        if fig is None:
            fig = go.Figure()

        xn = self.xn.copy()
        yn = self.yn.copy()
        zn = self.zn.copy()
        zn = Q_(zn, "m").to(length_units).m

        frames = []
        initial_state = []
        fixed_lines = []

        ntimes = 4  # number of times to animate
        step = 20  # step interval for showing orbit marker
        orbit_len = len(self.orbits[0].x_circle)
        orbit_range = np.tile(np.arange(0, orbit_len, step), ntimes)

        # plot orbits
        for n, i in enumerate(orbit_range):
            orbit_data = []
            first_orbit = True

            if n < orbit_len / step:
                j = np.arange(max(i - orbit_len, 0), i)
            else:
                j = np.arange(i - orbit_len, i)

            for orbit in self.orbits:
                zc_pos = np.repeat(orbit.node_pos, len(orbit.x_circle))
                zc_pos = Q_(zc_pos, "m").to(length_units).m

                # add orbit point
                orbit_data.append(
                    go.Scatter3d(
                        x=[zc_pos[i]],
                        y=[orbit.x_circle[i]],
                        z=[orbit.y_circle[i]],
                        mode="markers",
                        marker=dict(color=orbit.color),
                        name="node {}".format(orbit.node),
                        showlegend=False,
                        hovertemplate=(
                            "Nodal Position: %{x:.2f}<br>"
                            + "X - Displacement: %{y:.2f}<br>"
                            + "Y - Displacement: %{z:.2f}"
                        ),
                    )
                )

                if n > 0:
                    orbit_data.append(
                        go.Scatter3d(
                            x=zc_pos[j],
                            y=orbit.x_circle[j],
                            z=orbit.y_circle[j],
                            mode="lines",
                            line=dict(color=orbit.color, dash="dashdot"),
                            name="node {}".format(orbit.node),
                            showlegend=False,
                            hovertemplate=(
                                "Nodal Position: %{x:.2f}<br>"
                                + "X - Displacement: %{y:.2f}<br>"
                                + "Y - Displacement: %{z:.2f}"
                            ),
                        )
                    )

                if n == 0:
                    orbit_data.append(
                        go.Scatter3d(
                            x=zc_pos,
                            y=orbit.x_circle,
                            z=orbit.y_circle,
                            mode="lines",
                            line=dict(color=orbit.color),
                            name="node {}".format(orbit.node),
                            showlegend=False,
                            hovertemplate=(
                                "Nodal Position: %{x:.2f}<br>"
                                + "X - Displacement: %{y:.2f}<br>"
                                + "Y - Displacement: %{z:.2f}"
                            ),
                        )
                    )

                    # add orbit major axis marker
                    fixed_lines.append(
                        go.Scatter3d(
                            x=[zc_pos[0]],
                            y=[orbit.major_x],
                            z=[orbit.major_y],
                            mode="markers",
                            marker=dict(
                                color="black", symbol="cross", size=4, line_width=2
                            ),
                            name="Major axis",
                            showlegend=first_orbit,
                            legendgroup="major_axis",
                            customdata=np.array(
                                [
                                    orbit.major_axis,
                                    Q_(orbit.major_angle, "rad").to(phase_units).m,
                                ]
                            ).reshape(1, 2),
                            hovertemplate=(
                                "Nodal Position: %{x:.2f}<br>"
                                + "Major axis: %{customdata[0]:.2f}<br>"
                                + "Angle: %{customdata[1]:.2f}"
                            ),
                        )
                    )
                    first_orbit = False

            frames.append(go.Frame(data=orbit_data))

            if n == 0:
                initial_state = orbit_data

        n_plot, get_node_index, _ = self._fix_mode_shape_intersections()
        aux = len(zn) // len(self.shaft_elements_length)

        n0 = 0
        for i in range(n_plot):
            n1 = (get_node_index(i) - (i + 1)) * aux

            # plot line connecting orbits starting points
            fixed_lines.append(
                go.Scatter3d(
                    x=zn[n0:n1],
                    y=xn[n0:n1],
                    z=yn[n0:n1],
                    mode="lines",
                    line=dict(color="black", dash="dash"),
                    name="mode shape",
                    showlegend=False,
                )
            )

            # plot major axis line
            fixed_lines.append(
                go.Scatter3d(
                    x=zn[n0:n1],
                    y=self.major_x[n0:n1],
                    z=self.major_y[n0:n1],
                    mode="lines",
                    line=dict(color="black", dash="dashdot"),
                    hoverinfo="none",
                    legendgroup="major_axis",
                    showlegend=False,
                ),
            )

            n0 = n1

        # plot center line
        min_pos = min(zn) - 0.15 * abs(max(zn) - min(zn))
        max_pos = max(zn) + 0.15 * abs(max(zn) - min(zn))
        fixed_lines.append(
            go.Scatter3d(
                x=[min_pos, max_pos],
                y=[0, 0],
                z=[0, 0],
                mode="lines",
                line=dict(color="black", dash="dashdot"),
                hoverinfo="none",
                showlegend=False,
            ),
        )

        fig.add_traces(data=[*initial_state, *fixed_lines])

        if not animation:
            return fig

        fig.update(
            layout=dict(
                updatemenus=[
                    dict(
                        type="buttons",
                        buttons=[
                            dict(
                                args=[
                                    None,
                                    dict(
                                        frame=dict(duration=50, redraw=True),
                                        mode="immediate",
                                    ),
                                ],
                                label="Play",
                                method="animate",
                            ),
                            dict(
                                args=[
                                    [None],
                                    dict(
                                        frame=dict(duration=0, redraw=False),
                                        mode="immediate",
                                    ),
                                ],
                                label="Pause",
                                method="animate",
                            ),
                        ],
                        x=0.05,
                        y=0.25,
                    )
                ]
            ),
            frames=frames,
        )

        return fig

    def plot_3d(
        self,
        length_units="m",
        phase_units="rad",
        animation=False,
        fig=None,
        **kwargs,
    ):
        if fig is None:
            fig = go.Figure()

        if self.mode_type == "Torsional":
            fig = self._plot_torsional(
                plot_dimension=3,
                animation=animation,
                length_units=length_units,
                fig=fig,
            )

        elif self.mode_type == "Axial":
            fig = self._plot_axial(
                plot_dimension=3,
                animation=animation,
                length_units=length_units,
                fig=fig,
            )

        else:
            fig = self._plot_orbits(
                animation=animation,
                length_units=length_units,
                phase_units=phase_units,
                fig=fig,
            )

        fig.update_layout(
            scene=dict(
                aspectratio=dict(x=2.5, y=1, z=1),
                camera=dict(
                    eye=dict(x=2.3, y=1.5, z=0.5),
                    center=dict(x=1.15, y=0.5, z=0),
                    up=dict(x=0, y=0, z=1),
                ),
            ),
            **kwargs,
        )

        return fig


class CriticalSpeedResults(Results):
    """Class used to store results from run_critical_speed() method.

    Parameters
    ----------
    _wn : array
        Undamped critical speeds array.
    _wd : array
        Undamped critical speeds array.
    log_dec : array
        Logarithmic decrement for each critical speed.
    damping_ratio : array
        Damping ratio for each critical speed.
    whirl_direction : array
        Whirl direction for each critical speed. Can be forward, backward or mixed.
    """

    def __init__(self, _wn, _wd, log_dec, damping_ratio, whirl_direction):
        self._wn = _wn
        self._wd = _wd
        self.log_dec = log_dec
        self.damping_ratio = damping_ratio
        self.whirl_direction = whirl_direction

    def wn(self, frequency_units="rad/s"):
        """Convert units for undamped critical speeds.

        Parameters
        ----------
        frequency_units : str, optional
            Critical speeds units.
            Default is rad/s

        Returns
        -------
        wn : array
            Undamped critical speeds array.
        """
        return Q_(self.__dict__["_wn"], "rad/s").to(frequency_units).m

    def wd(self, frequency_units="rad/s"):
        """Convert units for damped critical speeds.

        Parameters
        ----------
        frequency_units : str, optional
            Critical speeds units.
            Default is rad/s

        Returns
        -------
        wd : array
            Undamped critical speeds array.
        """
        return Q_(self.__dict__["_wd"], "rad/s").to(frequency_units).m


class ModalResults(Results):
    """Class used to store results and provide plots for Modal Analysis.

    Two options for plottting are available: plot_mode3D (mode shape 3D view)
    and plot_mode2D (mode shape 2D view). The user chooses between them using
    the respective methods.

    Parameters
    ----------
    speed : float
        Rotor speed.
    evalues : array
        Eigenvalues array.
    evectors : array
        Eigenvectors array.
    wn : array
        Undamped natural frequencies array.
    wd : array
        Damped natural frequencies array.
    log_dec : array
        Logarithmic decrement for each mode.
    damping_ratio : array
        Damping ratio for each mode.
    ndof : int
        Number of degrees of freedom.
    nodes : list
        List of nodes number.
    nodes_pos : list
        List of nodes positions.
    shaft_elements_length : list
        List with Rotor shaft elements lengths.
    """

    def __init__(
        self,
        speed,
        evalues,
        evectors,
        wn,
        wd,
        damping_ratio,
        log_dec,
        ndof,
        nodes,
        nodes_pos,
        shaft_elements_length,
        number_dof,
    ):
        self.speed = speed
        self.evalues = evalues
        self.evectors = evectors
        self.wn = wn
        self.wd = wd
        self.damping_ratio = damping_ratio
        self.log_dec = log_dec
        self.ndof = ndof
        self.nodes = nodes
        self.nodes_pos = nodes_pos
        self.shaft_elements_length = shaft_elements_length
        self.number_dof = number_dof
        self.update_mode_shapes()

    def update_mode_shapes(self):
        self.modes = self.evectors[: self.ndof]
        self.shapes = []
        for mode in range(len(self.wn)):
            self.shapes.append(
                Shape(
                    vector=self.modes[:, mode],
                    nodes=self.nodes,
                    nodes_pos=self.nodes_pos,
                    shaft_elements_length=self.shaft_elements_length,
                    normalize=True,
                    number_dof=self.number_dof,
                )
            )

    @staticmethod
    @np.vectorize
    def whirl_to_cmap(whirl):
        """Map the whirl to a value.

        Parameters
        ----------
        whirl: string
            A string indicating the whirl direction related to the kappa_mode.
            If whirl is None, it does not correspond to a Lateral mode.

        Returns
        -------
        An array with reference index for the whirl direction.
        If index is Nan, it does not correspond to a Lateral mode.

        Example
        -------
        >>> whirl = 'Backward'
        >>> whirl_to_cmap(whirl)
        array(1.)
        """
        if whirl == "Forward":
            return 0.0
        elif whirl == "Backward":
            return 1.0
        elif whirl == "Mixed":
            return 0.5
        else:
            return np.nan

    def kappa(self, node, w, wd=True):
        r"""Calculate kappa for a given node and natural frequency.

        frequency is the the index of the natural frequency of interest.
        The function calculates the orbit parameter :math:`\kappa`:

        .. math::

            \kappa = \pm \sqrt{\lambda_2 / \lambda_1}

        Where :math:`\sqrt{\lambda_1}` is the length of the semiminor axes
        and :math:`\sqrt{\lambda_2}` is the length of the semimajor axes.

        If :math:`\kappa = \pm 1`, the orbit is circular.

        If :math:`\kappa` is positive we have a forward rotating orbit
        and if it is negative we have a backward rotating orbit.

        Parameters
        ----------
        node: int
            Node for which kappa will be calculated.
        w: int
            Index corresponding to the natural frequency
            of interest.
        wd: bool
            If True, damping natural frequencies are used.

            Default is true.

        Returns
        -------
        kappa: dict
            A dictionary with values for the natural frequency,
            major axis, minor axis and kappa.
        """
        if wd:
            nat_freq = self.wd[w]
        else:
            nat_freq = self.wn[w]

        k = {
            "Frequency": nat_freq,
            "Minor axis": self.shapes[w].orbits[node].minor_axis,
            "Major axis": self.shapes[w].orbits[node].major_axis,
            "kappa": self.shapes[w].orbits[node].kappa,
        }

        return k

    def kappa_mode(self, w):
        r"""Evaluate kappa values.

        This function evaluates kappa given the index of the natural frequency
        of interest.
        Values of kappa are evaluated for each node of the
        corresponding frequency mode.

        Parameters
        ----------
        w: int
            Index corresponding to the natural frequency
            of interest.

        Returns
        -------
        kappa_mode: list
            A list with the value of kappa for each node related
            to the mode/natural frequency of interest.
        """
        kappa_mode = [orb.kappa for orb in self.shapes[w].orbits]
        return kappa_mode

    def whirl_direction(self):
        r"""Get the whirl direction for each frequency.

        Returns
        -------
        whirl_w : array
            An array of strings indicating the direction of precession related
            to the mode shape. Backward, Mixed or Forward. It can also indicate
            None if it does not correspond to a Lateral mode (e.g. Torsional or Axial).
        """
        # whirl direction/values are methods because they are expensive.
        whirl_w = [self.shapes[wd].whirl for wd in range(len(self.wd))]

        return np.array(whirl_w)

    def whirl_values(self):
        r"""Get the whirl value (0., 0.5, or 1.) for each frequency.

        Returns
        -------
        whirl_to_cmap
            0.0 - if the whirl is Forward
            0.5 - if the whirl is Mixed
            1.0 - if the whirl is Backward
            Nan - if it does not correspond to a Lateral mode
        """
        return self.whirl_to_cmap(self.whirl_direction())

    def data_mode(
        self,
        mode=None,
        length_units="m",
        frequency_units="rad/s",
        damping_parameter="log_dec",
    ):
        """Return the mode shapes in DataFrame format.

        Parameters
        ----------
        mode : int
            The n'th vibration mode
        length_units : str, optional
            length units.
            Default is 'm'.
        damping_parameter : str, optional
            Define which value to show for damping. We can use "log_dec" or "damping_ratio".
            Default is "log_dec".

        Returns
        -------
        df : pd.DataFrame
            DataFrame storing mode shapes data arrays.
        """
        data = {}

        damping_name = "Log. Dec."
        damping_value = self.log_dec[mode]
        if damping_parameter == "damping_ratio":
            damping_name = "Damping ratio"
            damping_value = self.damping_ratio[mode]
        data["damping_name"] = damping_name
        data["damping_value"] = damping_value

        data["wd"] = Q_(self.wd[mode], "rad/s").to(frequency_units).m
        data["wn"] = Q_(self.wn[mode], "rad/s").to(frequency_units).m
        data["speed"] = Q_(self.speed, "rad/s").to(frequency_units).m

        data[mode] = {}
        for _key, _values in self.shapes[mode].__dict__.items():
            data[mode][_key] = _values

        df = pd.DataFrame(data)

        return df

    def plot_mode_3d(
        self,
        mode=None,
        frequency_type="wd",
        title=None,
        length_units="m",
        phase_units="rad",
        frequency_units="rad/s",
        damping_parameter="log_dec",
        animation=False,
        fig=None,
        **kwargs,
    ):
        """Plot (3D view) the mode shapes.

        Parameters
        ----------
        mode : int
            The n'th vibration mode
            Default is None
        frequency_type : str, optional
            "wd" calculates de map for the damped natural frequencies.
            "wn" calculates de map for the undamped natural frequencies.
            Defaults is "wd".
        title : str, optional
            A brief title to the mode shape plot, it will be displayed above other
            relevant data in the plot area. It does not modify the figure layout from
            Plotly.
        length_units : str, optional
            length units.
            Default is 'm'.
        phase_units : str, optional
            Phase units.
            Default is "rad"
        frequency_units : str, optional
            Frequency units that will be used in the plot title.
            Default is rad/s.
        damping_parameter : str, optional
            Define which value to show for damping. We can use "log_dec" or "damping_ratio".
            Default is "log_dec".
        animation : boolean, optional
            Plot with animation.
            Default is False.
        fig : Plotly graph_objects.Figure()
            The figure object with the plot.
        kwargs : optional
            Additional key word arguments can be passed to change the plot layout only
            (e.g. width=1000, height=800, ...).
            *See Plotly Python Figure Reference for more information.

        Returns
        -------
        fig : Plotly graph_objects.Figure()
            The figure object with the plot.
        """
        if fig is None:
            fig = go.Figure()

        df = self.data_mode(mode, length_units, frequency_units, damping_parameter)

        damping_name = df["damping_name"].values[0]
        damping_value = df["damping_value"].values[0]

        wd = df["wd"].values
        wn = df["wn"].values
        speed = df["speed"].values

        frequency = {
            "wd": f"ω<sub>d</sub> = {wd[0]:.2f}",
            "wn": f"ω<sub>n</sub> = {wn[0]:.2f}",
            "speed": f"Speed = {speed[0]:.2f}",
        }

        shape = self.shapes[mode]
        fig = shape.plot_3d(
            length_units=length_units,
            phase_units=phase_units,
            animation=animation,
            fig=fig,
        )

        if title is None:
            title = ""

        mode_type = (
            f"whirl: {self.whirl_direction()[mode]}"
            if shape.mode_type == "Lateral"
            else f"{shape.mode_type} mode"
        )

        fig.update_layout(
            margin=dict(b=60, l=40, r=40, t=60),
            scene=dict(
                xaxis=dict(
                    title=dict(text=f"Rotor Length ({length_units})"),
                    autorange="reversed",
                    nticks=5,
                ),
                yaxis=dict(
                    title=dict(text="Relative Displacement"), range=[-2, 2], nticks=5
                ),
                zaxis=dict(
                    title=dict(text="Relative Displacement"), range=[-2, 2], nticks=5
                ),
                aspectmode="manual",
                aspectratio=dict(x=2.5, y=1, z=1),
                camera=dict(
                    eye=dict(x=2.3, y=1.5, z=0.5),
                    center=dict(x=1.15, y=0.5, z=0),
                    up=dict(x=0, y=0, z=1),
                ),
            ),
            legend=dict(x=0.85, y=0.95),
            title=dict(
                text=(
                    f"{title}<br>"
                    f"Mode {mode} | "
                    f"{frequency['speed']} {frequency_units} | "
                    f"{mode_type} | "
                    f"{frequency[frequency_type]} {frequency_units} | "
                    f"{damping_name} = {damping_value:.2f}"
                ),
                x=0.5,
                xanchor="center",
            ),
            **kwargs,
        )

        return fig

    def plot_mode_2d(
        self,
        mode=None,
        fig=None,
        orientation="major",
        frequency_type="wd",
        title=None,
        length_units="m",
        frequency_units="rad/s",
        damping_parameter="log_dec",
        **kwargs,
    ):
        """Plot (2D view) the mode shapes.

        Parameters
        ----------
        mode : int
            The n'th vibration mode
        fig : Plotly graph_objects.Figure()
            The figure object with the plot.
        orientation : str, optional
            Orientation can be 'major', 'x' or 'y'.
            Default is 'major' to display the major axis.
        frequency_type : str, optional
            "wd" calculates the damped natural frequencies.
            "wn" calculates the undamped natural frequencies.
            Defaults is "wd".
        title : str, optional
            A brief title to the mode shape plot, it will be displayed above other
            relevant data in the plot area. It does not modify the figure layout from
            Plotly.
        length_units : str, optional
            length units.
            Default is 'm'.
        frequency_units : str, optional
            Frequency units that will be used in the plot title.
            Default is rad/s.
        damping_parameter : str, optional
            Define which value to show for damping. We can use "log_dec" or "damping_ratio".
            Default is "log_dec".
        kwargs : optional
            Additional key word arguments can be passed to change the plot layout only
            (e.g. width=1000, height=800, ...).
            *See Plotly Python Figure Reference for more information.

        Returns
        -------
        fig : Plotly graph_objects.Figure()
            The figure object with the plot.
        """

        df = self.data_mode(mode, length_units, frequency_units, damping_parameter)

        damping_name = df["damping_name"].values[0]
        damping_value = df["damping_value"].values[0]

        if fig is None:
            fig = go.Figure()

        wd = df["wd"].values
        wn = df["wn"].values
        speed = df["speed"].values

        frequency = {
            "wd": f"ω<sub>d</sub> = {wd[0]:.2f}",
            "wn": f"ω<sub>n</sub> = {wn[0]:.2f}",
            "speed": f"Speed = {speed[0]:.2f}",
        }

        shape = self.shapes[mode]
        fig = shape.plot_2d(fig=fig, orientation=orientation)

        if title is None:
            title = ""

        mode_type = (
            f"whirl: {self.whirl_direction()[mode]}"
            if shape.mode_type == "Lateral"
            else f"{shape.mode_type} mode"
        )

        fig.update_layout(
            title=dict(
                text=(
                    f"{title}<br>"
                    f"Mode {mode} | "
                    f"{frequency['speed']} {frequency_units} | "
                    f"{mode_type} | "
                    f"{frequency[frequency_type]} {frequency_units} | "
                    f"{damping_name} = {damping_value:.2f}"
                ),
                x=0.5,
                xanchor="center",
            ),
            **kwargs,
        )

        return fig

    def plot_orbit(
        self,
        mode=None,
        nodes=None,
        fig=None,
        frequency_type="wd",
        title=None,
        frequency_units="rad/s",
        **kwargs,
    ):
        """Plot (2D view) the mode shapes.

        Parameters
        ----------
        mode : int
            The n'th vibration mode
            Default is None
        nodes : int, list(ints)
            Int or list of ints with the nodes selected to be plotted.
        fig : Plotly graph_objects.Figure()
            The figure object with the plot.
        frequency_type : str, optional
            "wd" calculates de map for the damped natural frequencies.
            "wn" calculates de map for the undamped natural frequencies.
            Defaults is "wd".
        title : str, optional
            A brief title to the mode shape plot, it will be displayed above other
            relevant data in the plot area. It does not modify the figure layout from
            Plotly.
        frequency_units : str, optional
            Frequency units that will be used in the plot title.
            Default is rad/s.
        kwargs : optional
            Additional key word arguments can be passed to change the plot layout only
            (e.g. width=1000, height=800, ...).
            *See Plotly Python Figure Reference for more information.

        Returns
        -------
        fig : Plotly graph_objects.Figure()
            The figure object with the plot.
        """
        if fig is None:
            fig = go.Figure()

        # case where an int is given
        if not isinstance(nodes, Iterable):
            nodes = [nodes]

        shape = self.shapes[mode]
        fig = shape.plot_orbit(nodes, fig=fig)

        fig.update_layout(
            autosize=False,
            width=500,
            height=500,
            xaxis_range=[-1, 1],
            yaxis_range=[-1, 1],
            title={
                "text": f"Mode {mode} - Nodes {nodes}",
                "x": 0.5,
                "xanchor": "center",
            },
            **kwargs,
        )

        return fig


class CampbellResults(Results):
    """Class used to store results and provide plots for Campbell Diagram.

    It's possible to visualize multiples harmonics in a single plot to check
    other speeds which also excite a specific natural frequency.

    Parameters
    ----------
    speed_range : array
        Array with the speed range in rad/s.
    wd : array
        Array with the damped natural frequencies
    log_dec : array
        Array with the Logarithmic decrement
    whirl_values : array
        Array with the whirl values (0, 0.5 or 1)
    modal_results : dict
        Dictionary with the modal results for each speed in the speed range.
    numer_dof : int
        Number of degrees of freedom of model.
    run_modal : callable
        Function that runs the modal analysis.
    campbell_torsional : CampbellResults, optional
        If True, the Campbell Diagram includes torsional modes of separated
        analysis. Default is None, which means that torsional modes obtained
        in the separated analysis are not included.

    Returns
    -------
    fig : Plotly graph_objects.Figure()
        The figure object with the plot.
    """

    def __init__(
        self,
        speed_range,
        wd,
        log_dec,
        damping_ratio,
        whirl_values,
        modal_results,
        number_dof,
        run_modal,
        campbell_torsional=None,
    ):
        self.speed_range = speed_range
        self.wd = wd
        self.log_dec = log_dec
        self.damping_ratio = damping_ratio
        self.whirl_values = whirl_values
        self.modal_results = modal_results
        self.number_dof = number_dof
        self.run_modal = run_modal
        self.campbell_torsional = campbell_torsional

    def sort_by_mode_type(self):
        """Sort by mode type.

        Sort the Campbell result arrays (`wd`, `log_dec`, `damping_ratio`, `whirl_values`)
        by mode type, so as to force the axial and torsional modes to be at the end
        of the arrays.
        """

        wd = self.wd
        ld = self.log_dec
        dr = self.damping_ratio
        wv = self.whirl_values
        mode_type = []

        for i in range(wd.shape[0]):
            mode_type.append(
                [
                    self.modal_results[self.speed_range[i]].shapes[j].mode_type
                    for j in range(wd.shape[1])
                ]
            )
        mode_type = np.array(mode_type)

        mode_shapes = self.modal_results[self.speed_range[0]].shapes[: wd.shape[1]]
        target_values = wd[0, [shape.mode_type != "Lateral" for shape in mode_shapes]]

        for value in target_values:
            for i in range(0, wd.shape[0]):
                idx = np.where(wd[i].round(3) == value.round(3))[0][0]
                wd[i] = np.append(np.delete(wd[i], idx), wd[i, idx])
                ld[i] = np.append(np.delete(ld[i], idx), ld[i, idx])
                dr[i] = np.append(np.delete(dr[i], idx), dr[i, idx])
                wv[i] = np.append(np.delete(wv[i], idx), wv[i, idx])
                mode_type[i] = np.append(
                    np.delete(mode_type[i], idx), mode_type[i, idx]
                )

        return mode_type

    @check_units
    def plot(
        self,
        harmonics=[1],
        frequency_units="RPM",
        speed_units="RPM",
        damping_parameter="log_dec",
        frequency_range=None,
        damping_range=None,
        fig=None,
        **kwargs,
    ):
        """Create Campbell Diagram figure using Plotly.

        Parameters
        ----------
        harmonics: list, optional
            List withe the harmonics to be plotted.
            The default is to plot 1x.
        frequency_units : str, optional
            Frequency units.
            Default is "RPM".
        speed_units : str, optional
            Speed units.
            Default is "RPM".
        damping_parameter : str, optional
            Define which value to show for damping. We can use "log_dec" or "damping_ratio".
            Default is "log_dec".
        frequency_range : tuple, pint.Quantity(tuple), optional
            Tuple with (min, max) values for the frequencies that will be plotted.
            Frequencies that are not within the range are filtered out and are not plotted.
            It is possible to use a pint Quantity (e.g. Q_((2000, 1000), "RPM")).
            Default is None (no filter).
        damping_range : tuple, optional
            Tuple with (min, max) values for the damping parameter that will be plotted.
            Damping values that are not within the range are filtered out and are not plotted.
            Default is None (no filter).
        fig : Plotly graph_objects.Figure()
            The figure object with the plot.
        kwargs : optional
            Additional key word arguments can be passed to change the plot layout only
            (e.g. width=1000, height=800, ...).
            *See Plotly Python Figure Reference for more information.

        Returns
        -------
        fig : Plotly graph_objects.Figure()
            The figure object with the plot.

        Examples
        --------
        >>> import ross as rs
        >>> import numpy as np
        >>> Q_ = rs.Q_
        >>> rotor = rs.rotor_example()
        >>> speed = np.linspace(0, 400, 101)
        >>> camp = rotor.run_campbell(speed)
        >>> fig = camp.plot(
        ...     harmonics=[1, 2],
        ...     damping_parameter="damping_ratio",
        ...     frequency_range=Q_((2000, 10000), "RPM"),
        ...     damping_range=(-0.1, 100),
        ...     frequency_units="Hz",
        ...     speed_units="RPM",
        ... )
        """
        if damping_parameter == "log_dec":
            damping_values = self.log_dec
            title_text = "<b>Log Dec</b>"
        elif damping_parameter == "damping_ratio":
            damping_values = self.damping_ratio
            title_text = "<b>Damping Ratio</b>"
        else:
            raise ValueError(
                f"damping_parameter can be 'log_dec' or 'damping_ratio'. {damping_parameter} is not valid"
            )

        wd = self.wd
        num_frequencies = wd.shape[1]

        whirl = self.whirl_values
        speed_range = self.speed_range

        if fig is None:
            fig = go.Figure()

        default_values = dict(
            coloraxis_cmin=0.0,
            coloraxis_cmax=1.0,
            coloraxis_colorscale=coolwarm_r,
            coloraxis_colorbar=dict(title=dict(text=title_text, side="right")),
        )
        for k, v in default_values.items():
            kwargs.setdefault(k, v)

        crit_x = []
        crit_y = []
        for i in range(num_frequencies):
            w_i = wd[:, i]

            for harm in harmonics:
                x1 = speed_range
                y1 = w_i
                x2 = speed_range
                y2 = harm * speed_range

                x, y = intersection(x1, y1, x2, y2)
                crit_x.extend(x)
                crit_y.extend(y)

        # filter frequency range
        if frequency_range is not None:
            crit_x_filtered = []
            crit_y_filtered = []
            for x, y in zip(crit_x, crit_y):
                if frequency_range[0] < y < frequency_range[1]:
                    crit_x_filtered.append(x)
                    crit_y_filtered.append(y)
            crit_x = crit_x_filtered
            crit_y = crit_y_filtered

        if len(crit_x) and len(crit_y):
            fig.add_trace(
                go.Scatter(
                    x=Q_(crit_x, "rad/s").to(speed_units).m,
                    y=Q_(crit_y, "rad/s").to(frequency_units).m,
                    mode="markers",
                    marker=dict(symbol="x", color="black"),
                    name="Crit. Speed",
                    legendgroup="Crit. Speed",
                    showlegend=True,
                    hovertemplate=(
                        f"Frequency ({frequency_units}): %{{y:.2f}}<br>Critical Speed ({speed_units}): %{{x:.2f}}"
                    ),
                )
            )

        whirl_direction = [0.0, 0.5, 1.0, None, None]
        scatter_marker = [
            "triangle-up",
            "circle",
            "triangle-down",
            "diamond-wide",
            "bowtie",
        ]
        legends = ["Forward", "Mixed", "Backward", "Axial", "Torsional"]

        for whirl_dir, mark, legend in zip(whirl_direction, scatter_marker, legends):
            for i in range(num_frequencies):
                w_i = wd[:, i]
                whirl_i = whirl[:, i]
                damping_values_i = damping_values[:, i]

                mode_shape = np.array(
                    [self.modal_results[j].shapes[i].mode_type for j in speed_range]
                )
                mode_mask_g = np.array([mode in legends for mode in mode_shape])

                mode_mask = mode_shape == legend
                if any(mode_mask):
                    mask = mode_mask
                else:
                    whirl_mask = whirl_i == whirl_dir
                    mask = whirl_mask
                    if frequency_range is not None:
                        frequency_mask = (w_i > frequency_range[0]) & (
                            w_i < frequency_range[1]
                        )
                        mask = mask & frequency_mask
                    if damping_range is not None:
                        damping_mask = (damping_values_i > damping_range[0]) & (
                            damping_values_i < damping_range[1]
                        )
                        mask = mask & damping_mask

                    mask = mask & ~mode_mask_g

                if any(check for check in mask):
                    fig.add_trace(
                        go.Scatter(
                            x=Q_(speed_range[mask], "rad/s").to(speed_units).m,
                            y=Q_(w_i[mask], "rad/s").to(frequency_units).m,
                            marker=dict(
                                symbol=mark,
                                color=damping_values_i[mask],
                                coloraxis="coloraxis",
                            ),
                            mode="markers",
                            name=legend,
                            legendgroup=legend,
                            showlegend=False,
                            hoverinfo="none",
                        )
                    )
                else:
                    continue

        for j, h in enumerate(harmonics):
            fig.add_trace(
                go.Scatter(
                    x=Q_(speed_range, "rad/s").to(speed_units).m,
                    y=h * Q_(speed_range, "rad/s").to(frequency_units).m,
                    mode="lines",
                    line=dict(dash="dashdot", color=list(tableau_colors)[j]),
                    name="{}x speed".format(h),
                    hoverinfo="none",
                )
            )
        # turn legend glyphs black
        for mark, legend in zip(scatter_marker, legends):
            fig.add_trace(
                go.Scatter(
                    x=[0],
                    y=[0],
                    mode="markers",
                    name=legend,
                    legendgroup=legend,
                    marker=dict(symbol=mark, color="black"),
                    hoverinfo="none",
                )
            )

        fig.update_xaxes(
            title_text=f"Rotor Speed ({speed_units})",
            range=[
                np.min(Q_(speed_range, "rad/s").to(speed_units).m),
                np.max(Q_(speed_range, "rad/s").to(speed_units).m),
            ],
            exponentformat="none",
        )
        fig.update_yaxes(
            title_text=f"Natural Frequencies ({frequency_units})",
            range=[0, 1.1 * np.max(Q_(wd, "rad/s").to(frequency_units).m)],
        )
        fig.update_layout(
            legend=dict(
                orientation="h",
                xanchor="center",
                yanchor="bottom",
                x=0.5,
                y=-0.3,
                yref="container",
            ),
            **kwargs,
        )

        if self.campbell_torsional:
            torsional_fig = self.campbell_torsional.plot(
                harmonics=[],
                frequency_units=frequency_units,
                speed_units=speed_units,
                frequency_range=frequency_range,
                damping_range=damping_range,
                fig=None,
                **kwargs,
            )

            for trace in torsional_fig.data:
                if trace.name == "Torsional":
                    new_name = "Torsional Analysis"
                    trace.name = new_name
                    trace.legendgroup = new_name
                    trace.marker.symbol = "bowtie-open"
                    fig.add_trace(trace)

        return fig

    def _plot_with_mode_shape(
        self,
        harmonics=[1],
        frequency_units="RPM",
        speed_units="RPM",
        damping_parameter="log_dec",
        frequency_range=None,
        damping_range=None,
        campbell_layout=None,
        mode_3d_layout=None,
        animation=False,
        fig=None,
        **kwargs,
    ):
        camp_fig = self.plot(
            harmonics=harmonics,
            frequency_units=frequency_units,
            speed_units=speed_units,
            damping_parameter=damping_parameter,
            frequency_range=frequency_range,
            damping_range=damping_range,
            fig=fig,
            **kwargs,
        )
        camp_fig.update_layout(campbell_layout)

        modal_results_crit = {}
        crit_speeds = camp_fig.data[0]["x"]
        for w in crit_speeds:
            w_si = Q_(w, speed_units).to("rad/s").m
            modal_results_crit[w_si] = self.run_modal(w_si)

        def update_mode_3d(clicked_point=None):
            if clicked_point is None:
                mode_3d_fig = self.modal_results[self.speed_range[0]].plot_mode_3d(
                    0,
                    frequency_units=frequency_units,
                    damping_parameter=damping_parameter,
                    animation=animation,
                )
                mode_3d_fig.update_layout(mode_3d_layout)

                return mode_3d_fig

            curve_id = clicked_point["curveNumber"]
            speed = clicked_point["x"]
            natural_frequency = clicked_point["y"]

            if camp_fig.data[curve_id].name == "Torsional Analysis":
                update_func = self.campbell_torsional._update_plot_mode_3d
            else:
                update_func = self._update_plot_mode_3d

            update_fig = update_func(
                speed,
                natural_frequency,
                modal_results_crit,
                speed_units,
                frequency_units,
                damping_parameter,
                animation,
            )
            update_fig.update_layout(mode_3d_layout)

            return update_fig

        return camp_fig, update_mode_3d

    def _update_plot_mode_3d(
        self,
        speed,
        natural_frequency,
        modal_results_crit,
        speed_units,
        frequency_units,
        damping_parameter,
        animation,
    ):
        try:
            speed_key = min(
                self.modal_results.keys(),
                key=lambda k: abs(k - Q_(speed, speed_units).to("rad/s").m),
            )
            modal = self.modal_results[speed_key]
        except:
            speed_key = min(
                modal_results_crit.keys(),
                key=lambda k: abs(k - Q_(speed, speed_units).to("rad/s").m),
            )
            modal = modal_results_crit[speed_key]

        idx = (
            np.abs(modal.wd - Q_(natural_frequency, frequency_units).to("rad/s").m)
        ).argmin()

        updated_fig = modal.plot_mode_3d(
            idx,
            frequency_units=frequency_units,
            damping_parameter=damping_parameter,
            animation=animation,
        )

        return updated_fig

    def plot_with_mode_shape(
        self,
        harmonics=[1],
        frequency_units="RPM",
        speed_units="RPM",
        damping_parameter="log_dec",
        frequency_range=None,
        damping_range=None,
        animation=False,
        fig=None,
        **kwargs,
    ):
        try:
            import random
            from dash import Dash
            from dash import dcc, html
            from dash.dependencies import Input, Output
        except ImportError:
            raise ImportError("Please install dash to use this feature.")

        campbell_layout = dict(margin=dict(l=0, r=0, t=30, b=0))

        mode_3d_layout = dict(scene=dict(camera=dict(eye=dict(x=3.0, y=2.2, z=1.2))))

        camp_fig, update_mode_3d = self._plot_with_mode_shape(
            harmonics=harmonics,
            frequency_units=frequency_units,
            speed_units=speed_units,
            damping_parameter=damping_parameter,
            frequency_range=frequency_range,
            damping_range=damping_range,
            campbell_layout=campbell_layout,
            mode_3d_layout=mode_3d_layout,
            animation=animation,
            fig=fig,
            **kwargs,
        )

        plot_mode_3d = update_mode_3d()

        # Initialize the Dash app
        app = Dash("ross")

        # Layout of the app
        app.layout = html.Div(
            [
                html.Div(
                    [
                        dcc.Graph(
                            id="campbell", figure=camp_fig, style={"height": "100%"}
                        )
                    ],
                ),
                html.Div(
                    [
                        dcc.Graph(
                            id="mode_3d", figure=plot_mode_3d, style={"height": "100%"}
                        )
                    ],
                ),
            ],
            className="campbell-mode-shape",
        )

        # Callback to update plot_mode_3d based on campbell diagram click
        @app.callback(Output("mode_3d", "figure"), [Input("campbell", "clickData")])
        def plot_with_mode_shape_callback(clickData):
            if clickData is None:
                return update_mode_3d()
            else:
                return update_mode_3d(clickData["points"][0])

        # Run app
        port = random.randint(8000, 9000)
        app.run(port=port, debug=False, jupyter_mode="inline", jupyter_height=768)

    def save(self, file):
        # TODO save modal results
        warn(
            "The CampbellResults.save method is not saving the attribute 'modal_results' for now."
        )
        super().save(file)

    @classmethod
    def load(cls, file):
        warn(
            "The CampbellResults.save method is not saving the attribute 'modal_results' for now."
        )
        return super().load(file)


class FrequencyResponseResults(Results):
    """Class used to store results and provide plots for Frequency Response.

    Parameters
    ----------
    freq_resp : array
        Array with the frequency response (displacement).
    velc_resp : array
        Array with the frequency response (velocity).
    accl_resp : array
        Array with the frequency response (acceleration).
    speed_range : array
        Array with the speed range in rad/s.
    number_dof : int
        Number of degrees of freedom per node.

    Returns
    -------
    subplots : Plotly graph_objects.make_subplots()
        Plotly figure with Amplitude vs Frequency and Phase vs Frequency plots.
    """

    def __init__(self, freq_resp, velc_resp, accl_resp, speed_range, number_dof):
        self.freq_resp = freq_resp
        self.velc_resp = velc_resp
        self.accl_resp = accl_resp
        self.speed_range = speed_range
        self.number_dof = number_dof

        self.dof_dict = {"0": "x", "1": "y", "2": "z", "3": "α", "4": "β", "5": "θ"}

    def plot_magnitude(
        self,
        inp,
        out,
        frequency_units="rad/s",
        amplitude_units="m/N",
        fig=None,
        **mag_kwargs,
    ):
        """Plot frequency response (magnitude) using Plotly.

        This method plots the frequency response magnitude given an output and
        an input using Plotly.
        It is possible to plot the magnitude with different units, depending on the unit entered in 'amplitude_units'. If '[length]/[force]', it displays the displacement unit (m); If '[speed]/[force]', it displays the velocity unit (m/s); If '[acceleration]/[force]', it displays the acceleration  unit (m/s**2).

        Parameters
        ----------
        inp : int
            Input.
        out : int
            Output.
        frequency_units : str, optional
            Units for the x axis.
            Default is "rad/s"
        amplitude_units : str, optional
            Units for the response magnitude.
            Acceptable units dimensionality are:

            '[length]' - Displays the magnitude with units (m/N);

            '[speed]' - Displays the magnitude with units (m/s/N);

            '[acceleration]' - Displays the magnitude with units (m/s**2/N).

            Default is "m/N" 0 to peak.
            To use peak to peak use '<unit> pkpk' (e.g. 'm/N pkpk')
        fig : Plotly graph_objects.Figure()
            The figure object with the plot.
        mag_kwargs : optional
            Additional key word arguments can be passed to change the plot layout only
            (e.g. width=1000, height=800, ...).
            *See Plotly Python Figure Reference for more information.

        Returns
        -------
        fig : Plotly graph_objects.Figure()
            The figure object with the plot.
        """
        inpn = inp // self.number_dof
        idof = self.dof_dict[str(inp % self.number_dof)]
        outn = out // self.number_dof
        odof = self.dof_dict[str(out % self.number_dof)]

        frequency_range = Q_(self.speed_range, "rad/s").to(frequency_units).m

        dummy_var = Q_(1, amplitude_units)
        y_label = "Magnitude"
        if dummy_var.check("[length]/[force]"):
            mag = np.abs(self.freq_resp)
            mag = Q_(mag, "m/N").to(amplitude_units).m
        elif dummy_var.check("[speed]/[force]"):
            mag = np.abs(self.velc_resp)
            mag = Q_(mag, "m/s/N").to(amplitude_units).m
        elif dummy_var.check("[acceleration]/[force]"):
            mag = np.abs(self.accl_resp)
            mag = Q_(mag, "m/s**2/N").to(amplitude_units).m
        else:
            raise ValueError(
                "Not supported unit. Options are '[length]/[force]', '[speed]/[force]', '[acceleration]/[force]'"
            )

        if fig is None:
            fig = go.Figure()
        idx = len(fig.data)

        fig.add_trace(
            go.Scatter(
                x=frequency_range,
                y=mag[inp, out, :],
                mode="lines",
                line=dict(color=list(tableau_colors)[idx]),
                name=f"inp: node {inpn} | dof: {idof}<br>out: node {outn} | dof: {odof}",
                legendgroup=f"inp: node {inpn} | dof: {idof}<br>out: node {outn} | dof: {odof}",
                showlegend=True,
                hovertemplate=f"Frequency ({frequency_units}): %{{x:.2f}}<br>Amplitude ({amplitude_units}): %{{y:.2e}}",
            )
        )

        fig.update_xaxes(
            title_text=f"Frequency ({frequency_units})",
            range=[np.min(frequency_range), np.max(frequency_range)],
        )
        fig.update_yaxes(title_text=f"{y_label} ({amplitude_units})")
        fig.update_layout(**mag_kwargs)

        return fig

    def plot_phase(
        self,
        inp,
        out,
        frequency_units="rad/s",
        amplitude_units="m/N",
        phase_units="rad",
        fig=None,
        **phase_kwargs,
    ):
        """Plot frequency response (phase) using Plotly.

        This method plots the frequency response phase given an output and
        an input using Plotly.

        Parameters
        ----------
        inp : int
            Input.
        out : int
            Output.
        frequency_units : str, optional
            Units for the x axis.
            Default is "rad/s"
        amplitude_units : str, optional
            Units for the response magnitude.
            Acceptable units dimensionality are:

            '[length]' - Displays the magnitude with units (m/N);

            '[speed]' - Displays the magnitude with units (m/s/N);

            '[acceleration]' - Displays the magnitude with units (m/s**2/N).

            Default is "m/N" 0 to peak.
            To use peak to peak use '<unit> pkpk' (e.g. 'm/N pkpk')
        phase_units : str, optional
            Units for the x axis.
            Default is "rad"
        fig : Plotly graph_objects.Figure()
            The figure object with the plot.
        phase_kwargs : optional
            Additional key word arguments can be passed to change the plot layout only
            (e.g. width=1000, height=800, ...).
            *See Plotly Python Figure Reference for more information.

        Returns
        -------
        fig : Plotly graph_objects.Figure()
            The figure object with the plot.
        """
        inpn = inp // self.number_dof
        idof = self.dof_dict[str(inp % self.number_dof)]
        outn = out // self.number_dof
        odof = self.dof_dict[str(out % self.number_dof)]

        frequency_range = Q_(self.speed_range, "rad/s").to(frequency_units).m

        dummy_var = Q_(1, amplitude_units)
        if dummy_var.check("[length]/[force]"):
            phase = np.angle(self.freq_resp[inp, out, :])
        elif dummy_var.check("[speed]/[force]"):
            phase = np.angle(self.velc_resp[inp, out, :])
        elif dummy_var.check("[acceleration]/[force]"):
            phase = np.angle(self.accl_resp[inp, out, :])
        else:
            raise ValueError(
                "Not supported unit. Options are '[length]/[force]', '[speed]/[force]', '[acceleration]/[force]'"
            )

        phase = Q_(phase, "rad").to(phase_units).m

        if phase_units in ["rad", "radian", "radians"]:
            phase = [i + 2 * np.pi if i < 0 else i for i in phase]
        else:
            phase = [i + 360 if i < 0 else i for i in phase]

        if fig is None:
            fig = go.Figure()
        idx = len(fig.data)

        fig.add_trace(
            go.Scatter(
                x=frequency_range,
                y=phase,
                mode="lines",
                line=dict(color=list(tableau_colors)[idx]),
                name=f"inp: node {inpn} | dof: {idof}<br>out: node {outn} | dof: {odof}",
                legendgroup=f"inp: node {inpn} | dof: {idof}<br>out: node {outn} | dof: {odof}",
                showlegend=True,
                hovertemplate=f"Frequency ({frequency_units}): %{{x:.2f}}<br>Phase: %{{y:.2e}}",
            )
        )

        fig.update_xaxes(
            title_text=f"Frequency ({frequency_units})",
            range=[np.min(frequency_range), np.max(frequency_range)],
        )
        fig.update_yaxes(title_text=f"Phase ({phase_units})")
        fig.update_layout(**phase_kwargs)

        return fig

    def plot_polar_bode(
        self,
        inp,
        out,
        frequency_units="rad/s",
        amplitude_units="m/N",
        phase_units="rad",
        fig=None,
        **polar_kwargs,
    ):
        """Plot frequency response (polar) using Plotly.

        This method plots the frequency response (polar graph) given an output and
        an input using Plotly.
        It is possible to plot displacement, velocity and accelaration responses,
        depending on the unit entered in 'amplitude_units'. If '[length]/[force]',
        it displays the displacement; If '[speed]/[force]', it displays the velocity;
        If '[acceleration]/[force]', it displays the acceleration.

        Parameters
        ----------
        inp : int
            Input.
        out : int
            Output.
        frequency_units : str, optional
            Units for the x axis.
            Default is "rad/s"
        amplitude_units : str, optional
            Units for the response magnitude.
            Acceptable units dimensionality are:

            '[length]' - Displays the displacement;

            '[speed]' - Displays the velocity;

            '[acceleration]' - Displays the acceleration.

            Default is "m/N" 0 to peak.
            To use peak to peak use '<unit> pkpk' (e.g. 'm/N pkpk')
        phase_units : str, optional
            Units for the x axis.
            Default is "rad"
        fig : Plotly graph_objects.Figure()
            The figure object with the plot.
        polar_kwargs : optional
            Additional key word arguments can be passed to change the plot layout only
            (e.g. width=1000, height=800, ...).
            *See Plotly Python Figure Reference for more information.

        Returns
        -------
        fig : Plotly graph_objects.Figure()
            The figure object with the plot.
        """
        inpn = inp // self.number_dof
        idof = self.dof_dict[str(inp % self.number_dof)]
        outn = out // self.number_dof
        odof = self.dof_dict[str(out % self.number_dof)]

        frequency_range = Q_(self.speed_range, "rad/s").to(frequency_units).m

        dummy_var = Q_(1, amplitude_units)
        if dummy_var.check("[length]/[force]"):
            mag = np.abs(self.freq_resp[inp, out, :])
            mag = Q_(mag, "m/N").to(amplitude_units).m
            phase = np.angle(self.freq_resp[inp, out, :])
            y_label = "Displacement"
        elif dummy_var.check("[speed]/[force]"):
            mag = np.abs(self.velc_resp[inp, out, :])
            mag = Q_(mag, "m/s/N").to(amplitude_units).m
            phase = np.angle(self.velc_resp[inp, out, :])
            y_label = "Velocity"
        elif dummy_var.check("[acceleration]/[force]"):
            mag = np.abs(self.accl_resp[inp, out, :])
            mag = Q_(mag, "m/s**2/N").to(amplitude_units).m
            phase = np.angle(self.accl_resp[inp, out, :])
            y_label = "Acceleration"
        else:
            raise ValueError(
                "Not supported unit. Options are '[length]/[force]', '[speed]/[force]', '[acceleration]/[force]'"
            )

        phase = Q_(phase, "rad").to(phase_units).m

        if phase_units in ["rad", "radian", "radians"]:
            polar_theta_unit = "radians"
            phase = [i + 2 * np.pi if i < 0 else i for i in phase]
        else:
            polar_theta_unit = "degrees"
            phase = [i + 360 if i < 0 else i for i in phase]

        if fig is None:
            fig = go.Figure()
        idx = len(fig.data)

        fig.add_trace(
            go.Scatterpolar(
                r=mag,
                theta=phase,
                customdata=frequency_range,
                thetaunit=polar_theta_unit,
                mode="lines+markers",
                marker=dict(color=list(tableau_colors)[idx]),
                line=dict(color=list(tableau_colors)[idx]),
                name=f"inp: node {inpn} | dof: {idof}<br>out: node {outn} | dof: {odof}",
                legendgroup=f"inp: node {inpn} | dof: {idof}<br>out: node {outn} | dof: {odof}",
                showlegend=True,
                hovertemplate=f"Amplitude ({amplitude_units}): %{{r:.2e}}<br>Phase: %{{theta:.2f}}<br>Frequency ({frequency_units}): %{{customdata:.2f}}",
            )
        )

        fig.update_layout(
            polar=dict(
                radialaxis=dict(
                    title=dict(text=f"{y_label} ({amplitude_units})"),
                    exponentformat="power",
                ),
                angularaxis=dict(thetaunit=polar_theta_unit),
            ),
            **polar_kwargs,
        )

        return fig

    def plot(
        self,
        inp,
        out,
        frequency_units="rad/s",
        amplitude_units="m/N",
        phase_units="rad",
        fig=None,
        mag_kwargs=None,
        phase_kwargs=None,
        polar_kwargs=None,
        fig_kwargs=None,
    ):
        """Plot frequency response.

        This method plots the frequency response given an output and an input
        using Plotly.

        This method returns a subplot with:
            - Frequency vs Amplitude;
            - Frequency vs Phase Angle;
            - Polar plot Amplitude vs Phase Angle;

        Amplitude magnitude unit can be displacement, velocity or accelaration responses,
        depending on the unit entered in 'amplitude_units'. If '[length]/[force]', it displays the displacement unit (m); If '[speed]/[force]', it displays the velocity unit (m/s); If '[acceleration]/[force]', it displays the acceleration  unit (m/s**2).

        Parameters
        ----------
        inp : int
            Input.
        out : int
            Output.
        frequency_units : str, optional
            Units for the x axis.
            Default is "rad/s"
        amplitude_units : str, optional
            Units for the response magnitude.
            Acceptable units dimensionality are:

            '[length]' - Displays the magnitude with units (m/N);

            '[speed]' - Displays the magnitude with units (m/s/N);

            '[acceleration]' - Displays the magnitude with units (m/s**2/N).

            Default is "m/N" 0 to peak.
            To use peak to peak use '<unit> pkpk' (e.g. 'm/N pkpk')
        phase_units : str, optional
            Units for the x axis.
            Default is "rad"
        mag_kwargs : optional
            Additional key word arguments can be passed to change the magnitude plot
            layout only (e.g. width=1000, height=800, ...).
            *See Plotly Python Figure Reference for more information.
        phase_kwargs : optional
            Additional key word arguments can be passed to change the phase plot
            layout only (e.g. width=1000, height=800, ...).
            *See Plotly Python Figure Reference for more information.
        polar_kwargs : optional
            Additional key word arguments can be passed to change the polar plot
            layout only (e.g. width=1000, height=800, ...).
            *See Plotly Python Figure Reference for more information.
        fig_kwargs : optional
            Additional key word arguments can be passed to change the plot layout only
            (e.g. width=1000, height=800, ...). This kwargs override "mag_kwargs",
            "phase_kwargs" and "polar_kwargs" dictionaries.
            *See Plotly Python make_subplots Reference for more information.

        Returns
        -------
        subplots : Plotly graph_objects.make_subplots()
            Plotly figure with Amplitude vs Frequency and Phase vs Frequency and
            polar Amplitude vs Phase plots.
        """
        mag_kwargs = {} if mag_kwargs is None else copy.copy(mag_kwargs)
        phase_kwargs = {} if phase_kwargs is None else copy.copy(phase_kwargs)
        polar_kwargs = {} if polar_kwargs is None else copy.copy(polar_kwargs)
        fig_kwargs = {} if fig_kwargs is None else copy.copy(fig_kwargs)

        fig0 = self.plot_magnitude(
            inp, out, frequency_units, amplitude_units, None, **mag_kwargs
        )
        fig1 = self.plot_phase(
            inp,
            out,
            frequency_units,
            amplitude_units,
            phase_units,
            None,
            **phase_kwargs,
        )
        fig2 = self.plot_polar_bode(
            inp,
            out,
            frequency_units,
            amplitude_units,
            phase_units,
            None,
            **polar_kwargs,
        )

        if fig is None:
            fig = make_subplots(
                rows=2,
                cols=2,
                specs=[[{}, {"type": "polar", "rowspan": 2}], [{}, None]],
            )

        for data in fig0["data"]:
            fig.add_trace(data, row=1, col=1)
        for data in fig1["data"]:
            data.showlegend = False
            fig.add_trace(data, row=2, col=1)
        for data in fig2["data"]:
            data.showlegend = False
            fig.add_trace(data, row=1, col=2)

        fig.update_xaxes(fig0.layout.xaxis, row=1, col=1)
        fig.update_yaxes(fig0.layout.yaxis, row=1, col=1)
        fig.update_xaxes(fig1.layout.xaxis, row=2, col=1)
        fig.update_yaxes(fig1.layout.yaxis, row=2, col=1)
        fig.update_layout(
            polar=dict(
                radialaxis=fig2.layout.polar.radialaxis,
                angularaxis=fig2.layout.polar.angularaxis,
            ),
            **fig_kwargs,
        )

        return fig


class ForcedResponseResults(Results):
    """Class used to store results and provide plots for Forced Response analysis.

    Parameters
    ----------
    rotor : ross.Rotor object
        The Rotor object
    force_resp : array
        Array with the forced response (displacement) for each node for each frequency.
    velc_resp : array
        Array with the forced response (velocity) for each node for each frequency.
    accl_resp : array
        Array with the forced response (acceleration) for each node for each frequency.
    speed_range : array
        Array with the frequencies.
    unbalance : array, optional
        Array with the unbalance data (node, magnitude and phase) to be plotted
        with deflected shape. This argument is set only if running an unbalance
        response analysis.
        Default is None.

    Returns
    -------
    subplots : Plotly graph_objects.make_subplots()
        Plotly figure with Amplitude vs Frequency and Phase vs Frequency plots.
    """

    def __init__(
        self, rotor, forced_resp, velc_resp, accl_resp, speed_range, unbalance=None
    ):
        self.rotor = rotor
        self.forced_resp = forced_resp
        self.velc_resp = velc_resp
        self.accl_resp = accl_resp
        self.speed_range = speed_range
        self.unbalance = unbalance

        self.default_units = {
            "[length]": ["m", "forced_resp"],
            "[length] / [time]": ["m/s", "velc_resp"],
            "[length] / [time] ** 2": ["m/s**2", "accl_resp"],
        }

    def data_magnitude(
        self,
        probe,
        probe_units="rad",
        frequency_units="rad/s",
        amplitude_units="m",
    ):
        """Return the forced response (magnitude) in DataFrame format.

        Parameters
        ----------
        probe : list
            List with rs.Probe objects.
        probe_units : str, option
            Units for probe orientation.
            Default is "rad".
        frequency_units : str, optional
            Units for the frequency range.
            Default is "rad/s"
        amplitude_units : str, optional
            Units for the response magnitude.
            Acceptable units dimensionality are:

            '[length]' - Displays the displacement;

            '[speed]' - Displays the velocity;

            '[acceleration]' - Displays the acceleration.

            Default is "m" 0 to peak.
            To use peak to peak use '<unit> pkpk' (e.g. 'm pkpk')

        Returns
        -------
        df : pd.DataFrame
            DataFrame storing magnitude data arrays. The columns are set based on the
            probe's tag.
        """
        frequency_range = Q_(self.speed_range, "rad/s").to(frequency_units).m

        unit_type = str(Q_(1, amplitude_units).dimensionality)
        try:
            base_unit = self.default_units[unit_type][0]
            response = getattr(self, self.default_units[unit_type][1])
        except KeyError:
            raise ValueError(
                "Not supported unit. Dimensionality options are '[length]', '[speed]', '[acceleration]'"
            )

        data = {}
        data["frequency"] = frequency_range

        for i, p in enumerate(probe):
            try:
                node = p.node
                angle = p.angle
                probe_tag = p.tag or p.get_label(i + 1)
                if p.direction == "axial":
                    continue
            except AttributeError:
                node = p[0]
                warn(
                    "The use of tuples in the probe argument is deprecated. Use the Probe class instead.",
                    DeprecationWarning,
                )
                try:
                    angle = Q_(p[1], probe_units).to("rad").m
                except TypeError:
                    angle = p[1]
                try:
                    probe_tag = p[2]
                except IndexError:
                    probe_tag = f"Probe {i+1} - Node {p[0]}"

            amplitude = []
            for speed_idx in range(len(self.speed_range)):
                ru_e, rv_e = response[:, speed_idx][
                    self.rotor.number_dof * node : self.rotor.number_dof * node + 2
                ]
                orbit = Orbit(
                    node=node, node_pos=self.rotor.nodes_pos[node], ru_e=ru_e, rv_e=rv_e
                )
                amp, phase = orbit.calculate_amplitude(angle=angle)
                amplitude.append(amp)

            data[probe_tag] = Q_(amplitude, base_unit).to(amplitude_units).m

        df = pd.DataFrame(data)

        return df

    def data_phase(
        self,
        probe,
        probe_units="rad",
        frequency_units="rad/s",
        amplitude_units="m",
        phase_units="rad",
    ):
        """Return the forced response (phase) in DataFrame format.

        Parameters
        ----------
        probe : list
            List with rs.Probe objects.
        probe_units : str, option
            Units for probe orientation.
            Default is "rad".
        frequency_units : str, optional
            Units for the x axis.
            Default is "rad/s"
        amplitude_units : str, optional
            Units for the response magnitude.
            Acceptable units dimensionality are:

            '[length]' - Displays the displacement;

            '[speed]' - Displays the velocity;

            '[acceleration]' - Displays the acceleration.

            Default is "m" 0 to peak.
            To use peak to peak use '<unit> pkpk' (e.g. 'm pkpk')
        phase_units : str, optional
            Units for the x axis.
            Default is "rad"

        Returns
        -------
        df : pd.DataFrame
            DataFrame storing phase data arrays. They columns are set based on the
            probe's tag.
        """
        frequency_range = Q_(self.speed_range, "rad/s").to(frequency_units).m

        unit_type = str(Q_(1, amplitude_units).dimensionality)
        try:
            base_unit = self.default_units[unit_type][0]
            response = getattr(self, self.default_units[unit_type][1])
        except KeyError:
            raise ValueError(
                "Not supported unit. Dimensionality options are '[length]', '[speed]', '[acceleration]'"
            )

        data = {}
        data["frequency"] = frequency_range

        for i, p in enumerate(probe):
            try:
                node = p.node
                angle = p.angle
                probe_tag = p.tag or p.get_label(i + 1)
                if p.direction == "axial":
                    continue
            except AttributeError:
                node = p[0]
                warn(
                    "The use of tuples in the probe argument is deprecated. Use the Probe class instead.",
                    DeprecationWarning,
                )
                try:
                    angle = Q_(p[1], probe_units).to("rad").m
                except TypeError:
                    angle = p[1]
                try:
                    probe_tag = p[2]
                except IndexError:
                    probe_tag = f"Probe {i+1} - Node {p[0]}"

            phase_values = []
            for speed_idx in range(len(self.speed_range)):
                ru_e, rv_e = response[:, speed_idx][
                    self.rotor.number_dof * node : self.rotor.number_dof * node + 2
                ]
                orbit = Orbit(
                    node=node, node_pos=self.rotor.nodes_pos[node], ru_e=ru_e, rv_e=rv_e
                )
                amp, phase = orbit.calculate_amplitude(angle=angle)
                phase_values.append(phase)

            data[probe_tag] = Q_(phase_values, "rad").to(phase_units).m

        df = pd.DataFrame(data)

        return df

    def plot_magnitude(
        self,
        probe,
        probe_units="rad",
        frequency_units="rad/s",
        amplitude_units="m",
        fig=None,
        **kwargs,
    ):
        """Plot forced response (magnitude) using Plotly.

        Parameters
        ----------
        probe : list
            List with rs.Probe objects.
        probe_units : str, optional
            Units for probe orientation.
            Default is "rad".
        frequency_units : str, optional
            Units for the x axis.
            Default is "rad/s"
        amplitude_units : str, optional
            Units for the response magnitude.
            Acceptable units dimensionality are:

            '[length]' - Displays the displacement;

            '[speed]' - Displays the velocity;

            '[acceleration]' - Displays the acceleration.

            Default is "m" 0 to peak.
            To use peak to peak use '<unit> pkpk' (e.g. 'm pkpk')
        fig : Plotly graph_objects.Figure()
            The figure object with the plot.
        kwargs : optional
            Additional key word arguments can be passed to change the plot layout only
            (e.g. width=1000, height=800, ...).
            *See Plotly Python Figure Reference for more information.

        Returns
        -------
        fig : Plotly graph_objects.Figure()
            The figure object with the plot.
        """
        df = self.data_magnitude(probe, probe_units, frequency_units, amplitude_units)

        if fig is None:
            fig = go.Figure()

        for i, column in enumerate(df.columns[1:]):
            fig.add_trace(
                go.Scatter(
                    x=df["frequency"],
                    y=df[column],
                    mode="lines",
                    line=dict(color=list(tableau_colors)[i]),
                    name=column,
                    legendgroup=column,
                    showlegend=True,
                    hovertemplate=f"Frequency ({frequency_units}): %{{x:.2f}}<br>Amplitude ({amplitude_units}): %{{y:.2e}}",
                )
            )

        fig.update_xaxes(
            title_text=f"Frequency ({frequency_units})",
            range=[np.min(df["frequency"]), np.max(df["frequency"])],
        )
        fig.update_yaxes(
            title_text=f"Amplitude ({amplitude_units})", exponentformat="power"
        )
        fig.update_layout(**kwargs)

        return fig

    def plot_phase(
        self,
        probe,
        probe_units="rad",
        frequency_units="rad/s",
        amplitude_units="m",
        phase_units="rad",
        fig=None,
        **kwargs,
    ):
        """Plot forced response (phase) using Plotly.

        Parameters
        ----------
        probe : list
            List with rs.Probe objects.
        probe_units : str, optional
            Units for probe orientation.
            Default is "rad".
        frequency_units : str, optional
            Units for the x axis.
            Default is "rad/s"
        amplitude_units : str, optional
            Units for the response magnitude.
            Acceptable units dimensionality are:

            '[length]' - Displays the displacement;

            '[speed]' - Displays the velocity;

            '[acceleration]' - Displays the acceleration.

            Default is "m" 0 to peak.
            To use peak to peak use '<unit> pkpk' (e.g. 'm pkpk')
        phase_units : str, optional
            Units for the x axis.
            Default is "rad"
        fig : Plotly graph_objects.Figure()
            The figure object with the plot.
        kwargs : optional
            Additional key word arguments can be passed to change the plot layout only
            (e.g. width=1000, height=800, ...).
            *See Plotly Python Figure Reference for more information.

        Returns
        -------
        fig : Plotly graph_objects.Figure()
            The figure object with the plot.
        """
        df = self.data_phase(
            probe, probe_units, frequency_units, amplitude_units, phase_units
        )

        if fig is None:
            fig = go.Figure()

        for i, column in enumerate(df.columns[1:]):
            fig.add_trace(
                go.Scatter(
                    x=df["frequency"],
                    y=df[column],
                    mode="lines",
                    line=dict(color=list(tableau_colors)[i]),
                    name=column,
                    legendgroup=column,
                    showlegend=True,
                    hovertemplate=f"Frequency ({frequency_units}): %{{x:.2f}}<br>Phase ({phase_units}): %{{y:.2e}}",
                )
            )

        fig.update_xaxes(
            title_text=f"Frequency ({frequency_units})",
            range=[np.min(df["frequency"]), np.max(df["frequency"])],
        )
        fig.update_yaxes(title_text=f"Phase ({phase_units})")
        fig.update_layout(**kwargs)

        return fig

    def plot_bode(
        self,
        probe,
        probe_units="rad",
        frequency_units="rad/s",
        amplitude_units="m",
        phase_units="rad",
        mag_kwargs=None,
        phase_kwargs=None,
    ):
        """Plot bode of the forced response using Plotly.

        Parameters
        ----------
        probe : list
            List with rs.Probe objects.
        probe_units : str, optional
            Units for probe orientation.
            Default is "rad".
        frequency_units : str, optional
            Units for the x axis.
            Default is "rad/s"
        amplitude_units : str, optional
            Units for the response magnitude.
            Acceptable units dimensionality are:

            '[length]' - Displays the displacement;

            '[speed]' - Displays the velocity;

            '[acceleration]' - Displays the acceleration.

            Default is "m" 0 to peak.
            To use peak to peak use '<unit> pkpk' (e.g. 'm pkpk')
        phase_units : str, optional
            Units for the x axis.
            Default is "rad"
        mag_kwargs : optional
            Additional key word arguments can be passed to change the magnitude plot
            layout only (e.g. width=1000, height=800, ...).
            *See Plotly Python Figure Reference for more information.
        phase_kwargs : optional
            Additional key word arguments can be passed to change the phase plot
            layout only (e.g. width=1000, height=800, ...).
            *See Plotly Python Figure Reference for more information.

        Returns
        -------
        bode : Plotly graph_objects.Figure()
            The figure object with the bode plot.
        """

        mag_kwargs = {} if mag_kwargs is None else copy.copy(mag_kwargs)
        phase_kwargs = {} if phase_kwargs is None else copy.copy(phase_kwargs)

        fig0 = self.plot_magnitude(
            probe, probe_units, frequency_units, amplitude_units, **mag_kwargs
        )
        fig1 = self.plot_phase(
            probe,
            probe_units,
            frequency_units,
            amplitude_units,
            phase_units,
            **phase_kwargs,
        )

        bode = make_subplots(
            rows=2,
            cols=1,
            shared_xaxes=True,
            vertical_spacing=0.02,
        )

        for data in fig0["data"]:
            data.showlegend = False
            bode.add_trace(data, row=1, col=1)
        for data in fig1["data"]:
            data.showlegend = False
            bode.add_trace(data, row=2, col=1)

        bode.update_yaxes(fig0.layout.yaxis, row=1, col=1)
        bode.update_xaxes(fig1.layout.xaxis, row=2, col=1)
        bode.update_yaxes(fig1.layout.yaxis, row=2, col=1)

        return bode

    def plot_polar_bode(
        self,
        probe,
        probe_units="rad",
        frequency_units="rad/s",
        amplitude_units="m",
        phase_units="rad",
        fig=None,
        **kwargs,
    ):
        """Plot polar forced response using Plotly.

        Parameters
        ----------
        probe : list
            List with rs.Probe objects.
        probe_units : str, optional
            Units for probe orientation.
            Default is "rad".
        frequency_units : str, optional
            Units for the x axis.
            Default is "rad/s"
        amplitude_units : str, optional
            Units for the response magnitude.
            Acceptable units dimensionality are:

            '[length]' - Displays the displacement;

            '[speed]' - Displays the velocity;

            '[acceleration]' - Displays the acceleration.

            Default is "m" 0 to peak.
            To use peak to peak use '<unit> pkpk' (e.g. 'm pkpk')
        phase_units : str, optional
            Units for the x axis.
            Default is "rad"
        fig : Plotly graph_objects.Figure()
            The figure object with the plot.
        kwargs : optional
            Additional key word arguments can be passed to change the plot layout only
            (e.g. width=1000, height=800, ...).
            *See Plotly Python Figure Reference for more information.

        Returns
        -------
        fig : Plotly graph_objects.Figure()
            The figure object with the plot.
        """
        df_m = self.data_magnitude(probe, probe_units, frequency_units, amplitude_units)
        df_p = self.data_phase(
            probe, probe_units, frequency_units, amplitude_units, phase_units
        )

        if fig is None:
            fig = go.Figure()

        if phase_units in ["rad", "radian", "radians"]:
            polar_theta_unit = "radians"
        elif phase_units in ["degree", "degrees", "deg"]:
            polar_theta_unit = "degrees"

        for i, column in enumerate(df_m.columns[1:]):
            fig.add_trace(
                go.Scatterpolar(
                    r=df_m[column],
                    theta=df_p[column],
                    customdata=df_m["frequency"],
                    thetaunit=polar_theta_unit,
                    mode="lines+markers",
                    marker=dict(color=list(tableau_colors)[i]),
                    line=dict(color=list(tableau_colors)[i]),
                    name=column,
                    legendgroup=column,
                    showlegend=True,
                    hovertemplate=f"Amplitude ({amplitude_units}): %{{r:.2e}}<br>Phase: %{{theta:.2f}}<br>Frequency ({frequency_units}): %{{customdata:.2f}}",
                )
            )

        fig.update_layout(
            polar=dict(
                radialaxis=dict(
                    title=dict(text=f"Amplitude ({amplitude_units})"),
                    exponentformat="power",
                ),
                angularaxis=dict(thetaunit=polar_theta_unit),
            ),
            **kwargs,
        )

        return fig

    def plot(
        self,
        probe,
        probe_units="rad",
        frequency_units="rad/s",
        amplitude_units="m",
        phase_units="rad",
        mag_kwargs=None,
        phase_kwargs=None,
        polar_kwargs=None,
        subplot_kwargs=None,
    ):
        """Plot forced response.

        This method returns a subplot with:
            - Frequency vs Amplitude;
            - Frequency vs Phase Angle;
            - Polar plot Amplitude vs Phase Angle;

        Parameters
        ----------
        probe : list
            List with rs.Probe objects.
        probe_units : str, optional
            Units for probe orientation.
            Default is "rad".
        frequency_units : str, optional
            Frequency units.
            Default is "rad/s"
        amplitude_units : str, optional
            Units for the response magnitude.
            Acceptable units dimensionality are:

            '[length]' - Displays the displacement;

            '[speed]' - Displays the velocity;

            '[acceleration]' - Displays the acceleration.

            Default is "m" 0 to peak.
            To use peak to peak use '<unit> pkpk' (e.g. 'm pkpk')
        phase_units : str, optional
            Phase units.
            Default is "rad"
        mag_kwargs : optional
            Additional key word arguments can be passed to change the magnitude plot
            layout only (e.g. width=1000, height=800, ...).
            *See Plotly Python Figure Reference for more information.
        phase_kwargs : optional
            Additional key word arguments can be passed to change the phase plot
            layout only (e.g. width=1000, height=800, ...).
            *See Plotly Python Figure Reference for more information.
        polar_kwargs : optional
            Additional key word arguments can be passed to change the polar plot
            layout only (e.g. width=1000, height=800, ...).
            *See Plotly Python Figure Reference for more information.
        subplot_kwargs : optional
            Additional key word arguments can be passed to change the plot layout only
            (e.g. width=1000, height=800, ...). This kwargs override "mag_kwargs" and
            "phase_kwargs" dictionaries.
            *See Plotly Python Figure Reference for more information.

        Returns
        -------
        subplots : Plotly graph_objects.make_subplots()
            Plotly figure with Amplitude vs Frequency and Phase vs Frequency and
            polar Amplitude vs Phase plots.
        """
        polar_kwargs = {} if polar_kwargs is None else copy.copy(polar_kwargs)
        subplot_kwargs = {} if subplot_kwargs is None else copy.copy(subplot_kwargs)

        # fmt: off
        fig0 = self.plot_bode(
            probe, probe_units, frequency_units, amplitude_units, phase_units, mag_kwargs, phase_kwargs
        )
        fig1 = self.plot_polar_bode(
            probe, probe_units, frequency_units, amplitude_units, phase_units, **polar_kwargs
        )
        # fmt: on

        subplots = make_subplots(
            rows=2,
            cols=2,
            specs=[[{}, {"type": "polar", "rowspan": 2}], [{}, None]],
            shared_xaxes=True,
            vertical_spacing=0.02,
        )

        for data in fig0["data"]:
            data.showlegend = False
            row = 1
            if "2" in data.yaxis:
                row = 2

            subplots.add_trace(data, row=row, col=1)

        for data in fig1["data"]:
            subplots.add_trace(data, row=1, col=2)

        xaxes_layout = fig0.layout.xaxis2
        xaxes_layout["domain"] = [0, 0.45]

        subplots.update_yaxes(fig0.layout.yaxis, row=1, col=1)
        subplots.update_yaxes(fig0.layout.yaxis2, row=2, col=1)
        subplots.update_xaxes(xaxes_layout, row=2, col=1)
        subplots.update_layout(
            polar=dict(
                radialaxis=fig1.layout.polar.radialaxis,
                angularaxis=fig1.layout.polar.angularaxis,
            ),
            **subplot_kwargs,
        )

        return subplots

    def _calculate_major_axis_per_node(self, node, angle, amplitude_units="m"):
        """Calculate the major axis for a node for each frequency.

        Parameters
        ----------
        node : float
            A node from the rotor model.
        angle : float, str
            The orientation angle of the axis.
            Options are:

            float : angle in rad capture the response in a probe orientation;

            str : "major" to capture the response for the major axis;

            str : "minor" to capture the response for the minor axis.

        amplitude_units : str, optional
            Units for the response magnitude.
            Acceptable units dimensionality are:

            '[length]' - Displays the displacement;

            '[speed]' - Displays the velocity;

            '[acceleration]' - Displays the acceleration.

            Default is "m" 0 to peak.
            To use peak to peak use '<unit> pkpk' (e.g. 'm pkpk')

        Returns
        -------
        major_axis_vector : np.ndarray
            major_axis_vector[0, :] = forward vector
            major_axis_vector[1, :] = backward vector
            major_axis_vector[2, :] = axis angle
            major_axis_vector[3, :] = axis vector response for the input angle
            major_axis_vector[4, :] = phase response for the input angle
        """
        ndof = self.rotor.number_dof
        nodes = self.rotor.nodes
        link_nodes = self.rotor.link_nodes

        unit_type = str(Q_(1, amplitude_units).dimensionality)
        try:
            response = self.__dict__[self.default_units[unit_type][1]]
        except KeyError:
            raise ValueError(
                "Not supported unit. Dimensionality options are '[length]', '[speed]', '[acceleration]'"
            )

        major_axis_vector = np.zeros((5, len(self.speed_range)), dtype=complex)

        fix_dof = (node - nodes[-1] - 1) * ndof // 2 if node in link_nodes else 0
        dofx = ndof * node - fix_dof
        dofy = ndof * node + 1 - fix_dof

        # Relative angle between probes (90°)
        Rel_ang = np.exp(1j * np.pi / 2)

        for i, f in enumerate(self.speed_range):
            # Foward and Backward vectors
            fow = response[dofx, i] / 2 + Rel_ang * response[dofy, i] / 2
            back = (
                np.conj(response[dofx, i]) / 2
                + Rel_ang * np.conj(response[dofy, i]) / 2
            )

            ang_fow = np.angle(fow)
            if ang_fow < 0:
                ang_fow += 2 * np.pi

            ang_back = np.angle(back)
            if ang_back < 0:
                ang_back += 2 * np.pi

            if angle == "major":
                # Major axis angle
                axis_angle = (ang_back - ang_fow) / 2
                if axis_angle > np.pi:
                    axis_angle -= np.pi

            elif angle == "minor":
                # Minor axis angle
                axis_angle = (ang_back - ang_fow + np.pi) / 2
                if axis_angle > np.pi:
                    axis_angle -= np.pi

            else:
                axis_angle = angle

            major_axis_vector[0, i] = fow
            major_axis_vector[1, i] = back
            major_axis_vector[2, i] = axis_angle
            major_axis_vector[3, i] = np.abs(
                fow * np.exp(1j * axis_angle) + back * np.exp(-1j * axis_angle)
            )
            major_axis_vector[4, i] = np.angle(
                fow * np.exp(1j * axis_angle) + back * np.exp(-1j * axis_angle)
            )

        return major_axis_vector

    def _calculate_major_axis_per_speed(self, speed, amplitude_units="m"):
        """Calculate the major axis for each nodal orbit.

        Parameters
        ----------
        speed : float
            The rotor rotation speed. Must be an element from the speed_range argument
            passed to the class (rad/s).
        amplitude_units : str, optional
            Units for the response magnitude.
            Acceptable units dimensionality are:

            '[length]' - Displays the displacement;

            '[speed]' - Displays the velocity;

            '[acceleration]' - Displays the acceleration.

            Default is "m" 0 to peak.
            To use peak to peak use '<unit> pkpk' (e.g. 'm pkpk')

        Returns
        -------
        major_axis_vector : np.ndarray
            major_axis_vector[0, :] = forward vector
            major_axis_vector[1, :] = backward vector
            major_axis_vector[2, :] = major axis angle
            major_axis_vector[3, :] = major axis vector for the maximum major axis angle
            major_axis_vector[4, :] = absolute values for major axes vectors
        """
        nodes = self.rotor.nodes
        ndof = self.rotor.number_dof

        major_axis_vector = np.zeros((5, len(nodes)), dtype=complex)
        idx = np.where(np.isclose(self.speed_range, speed, atol=1e-6))[0][0]

        unit_type = str(Q_(1, amplitude_units).dimensionality)
        try:
            response = self.__dict__[self.default_units[unit_type][1]]
        except KeyError:
            raise ValueError(
                "Not supported unit. Dimensionality options are '[length]', '[speed]', '[acceleration]'"
            )

        for i, n in enumerate(nodes):
            dofx = ndof * n
            dofy = ndof * n + 1

            # Relative angle between probes (90°)
            Rel_ang = np.exp(1j * np.pi / 2)

            # Foward and Backward vectors
            fow = response[dofx, idx] / 2 + Rel_ang * response[dofy, idx] / 2
            back = (
                np.conj(response[dofx, idx]) / 2
                + Rel_ang * np.conj(response[dofy, idx]) / 2
            )

            ang_fow = np.angle(fow)
            if ang_fow < 0:
                ang_fow += 2 * np.pi

            ang_back = np.angle(back)
            if ang_back < 0:
                ang_back += 2 * np.pi

            # Major axis angles
            ang_maj_ax = (ang_back - ang_fow) / 2

            # Adjusting points to the same quadrant
            if ang_maj_ax > np.pi:
                ang_maj_ax -= np.pi

            major_axis_vector[0, i] = fow
            major_axis_vector[1, i] = back
            major_axis_vector[2, i] = ang_maj_ax

        max_major_axis_angle = np.max(major_axis_vector[2])

        # fmt: off
        major_axis_vector[3] = (
            major_axis_vector[0] * np.exp(1j * max_major_axis_angle) +
            major_axis_vector[1] * np.exp(-1j * max_major_axis_angle)
        )
        major_axis_vector[4] = np.abs(
            major_axis_vector[0] * np.exp(1j * major_axis_vector[2]) +
            major_axis_vector[1] * np.exp(-1j * major_axis_vector[2])
        )
        # fmt: on

        return major_axis_vector

    def _calculate_bending_moment(self, speed):
        """Calculate the bending moment in X and Y directions.

        This method calculate forces and moments on nodal positions for a deflected
        shape configuration.

        Parameters
        ----------
        speed : float
            The rotor rotation speed. Must be an element from the speed_range argument
            passed to the class (rad/s).

        Returns
        -------
        Mx : array
            Bending Moment on X directon.
        My : array
            Bending Moment on Y directon.
        """
        idx = np.where(np.isclose(self.speed_range, speed, atol=1e-6))[0][0]
        mag = np.abs(self.forced_resp[:, idx])
        phase = np.angle(self.forced_resp[:, idx])
        num_dof = self.rotor.number_dof
        nodes = self.rotor.nodes

        Mx = np.zeros_like(nodes, dtype=np.float64)
        My = np.zeros_like(nodes, dtype=np.float64)
        mag = mag * np.cos(-phase)

        # fmt: off
        for i, el in enumerate(self.rotor.shaft_elements):
            x = (-el.material.E * el.Ie / el.L ** 2) * np.array([
                [-6, +6, -4 * el.L, -2 * el.L],
                [+6, -6, +2 * el.L, +4 * el.L],
            ])
            response_x = np.array([
                [mag[num_dof * el.n_l + 0]],
                [mag[num_dof * el.n_r + 0]],
                [mag[num_dof * el.n_l + int(num_dof / 2) + 1]],
                [mag[num_dof * el.n_r + int(num_dof / 2) + 1]],
            ])

            Mx[[el.n_l, el.n_r]] += (x @ response_x).flatten()

            y = (-el.material.E * el.Ie / el.L ** 2) * np.array([
                [-6, +6, +4 * el.L, +2 * el.L],
                [+6, -6, -2 * el.L, -4 * el.L],
            ])
            response_y = np.array([
                [mag[num_dof * el.n_l + 1]],
                [mag[num_dof * el.n_r + 1]],
                [mag[num_dof * el.n_l + int(num_dof / 2) + 0]],
                [mag[num_dof * el.n_r + int(num_dof / 2) + 0]],
            ])
            My[[el.n_l, el.n_r]] += (y @ response_y).flatten()
        # fmt: on

        return Mx, My

    @check_units
    def plot_deflected_shape_2d(
        self,
        speed,
        amplitude_units="m",
        phase_units="rad",
        rotor_length_units="m",
        fig=None,
        **kwargs,
    ):
        """Plot the 2D deflected shape diagram.

        Parameters
        ----------
        speed : float, pint.Quantity
            The rotor rotation speed. Must be an element from the speed_range argument
            passed to the class.
            Default unit is rad/s.
        amplitude_units : str, optional
            Units for the response magnitude.
            Acceptable units dimensionality are:

            '[length]' - Displays the displacement;

            '[speed]' - Displays the velocity;

            '[acceleration]' - Displays the acceleration.

            Default is "m" 0 to peak.
            To use peak to peak use '<unit> pkpk' (e.g. 'm pkpk')
        phase_units : str, optional
            Phase units.
            Default is "rad"
        rotor_length_units : str, optional
            Displacement units.
            Default is 'm'.
        fig : Plotly graph_objects.Figure()
            The figure object with the plot.
        kwargs : optional
            Additional key word arguments can be passed to change the deflected shape
            plot layout only (e.g. width=1000, height=800, ...).
            *See Plotly Python Figure Reference for more information.

        Returns
        -------
        fig : Plotly graph_objects.Figure()
            The figure object with the plot.
        """
        if not any(np.isclose(self.speed_range, speed, atol=1e-6)):
            raise ValueError("No data available for this speed value.")

        unit_type = str(Q_(1, amplitude_units).dimensionality)
        try:
            base_unit = self.default_units[unit_type][0]
        except KeyError:
            raise ValueError(
                "Not supported unit. Dimensionality options are '[length]', '[speed]', '[acceleration]'"
            )

        # get response with the right displacement units and speed
        response = self.__dict__[self.default_units[unit_type][1]]
        idx = np.where(np.isclose(self.speed_range, speed, atol=1e-6))[0][0]
        response = Q_(response[:, idx], base_unit).to(amplitude_units).m

        shape = Shape(
            vector=response,
            nodes=self.rotor.nodes,
            nodes_pos=self.rotor.nodes_pos,
            shaft_elements_length=self.rotor.shaft_elements_length,
            number_dof=self.rotor.number_dof,
        )

        if fig is None:
            fig = go.Figure()
        fig = shape.plot_2d(
            phase_units=phase_units, length_units=rotor_length_units, fig=fig
        )

        # customize hovertemplate
        fig.update_traces(
            selector=dict(name="major"),
            hovertemplate=(
                f"Amplitude ({amplitude_units}): %{{y:.2e}}<br>"
                + f"Phase ({phase_units}): %{{customdata:.2f}}<br>"
                + f"Nodal Position ({rotor_length_units}): %{{x:.2f}}"
            ),
        )
        fig.update_yaxes(
            title_text=f"Major Axis Amplitude ({amplitude_units})",
        )
        fig.update_layout(**kwargs)

        return fig

    def plot_deflected_shape_3d(
        self,
        speed,
        amplitude_units="m",
        phase_units="rad",
        rotor_length_units="m",
        fig=None,
        **kwargs,
    ):
        """Plot the 3D deflected shape diagram.

        Parameters
        ----------
        speed : float
            The rotor rotation speed. Must be an element from the speed_range argument
            passed to the class (rad/s).
        amplitude_units : str, optional
            Units for the response magnitude.
            Acceptable units dimensionality are:

            '[length]' - Displays the displacement;

            '[speed]' - Displays the velocity;

            '[acceleration]' - Displays the acceleration.

            Default is "m" 0 to peak.
            To use peak to peak use '<unit> pkpk' (e.g. 'm pkpk')
        phase_units : str, optional
            Phase units.
            Default is "rad"
        rotor_length_units : str, optional
            Rotor Length units.
            Default is 'm'.
        fig : Plotly graph_objects.Figure()
            The figure object with the plot.
        kwargs : optional
            Additional key word arguments can be passed to change the deflected shape
            plot layout only (e.g. width=1000, height=800, ...).
            *See Plotly Python Figure Reference for more information.

        Returns
        -------
        fig : Plotly graph_objects.Figure()
            The figure object with the plot.
        """
        if not any(np.isclose(self.speed_range, speed, atol=1e-6)):
            raise ValueError("No data available for this speed value.")

        unit_type = str(Q_(1, amplitude_units).dimensionality)
        try:
            base_unit = self.default_units[unit_type][0]
        except KeyError:
            raise ValueError(
                "Not supported unit. Dimensionality options are '[length]', '[speed]', '[acceleration]'"
            )

        if not any(np.isclose(self.speed_range, speed, atol=1e-6)):
            raise ValueError("No data available for this speed value.")

        unit_type = str(Q_(1, amplitude_units).dimensionality)
        try:
            base_unit = self.default_units[unit_type][0]
        except KeyError:
            raise ValueError(
                "Not supported unit. Dimensionality options are '[length]', '[speed]', '[acceleration]'"
            )

        # get response with the right displacement units and speed
        response = self.__dict__[self.default_units[unit_type][1]]
        idx = np.where(np.isclose(self.speed_range, speed, atol=1e-6))[0][0]
        response = Q_(response[:, idx], base_unit).to(amplitude_units).m
        unbalance = self.unbalance

        shape = Shape(
            vector=response,
            nodes=self.rotor.nodes,
            nodes_pos=self.rotor.nodes_pos,
            shaft_elements_length=self.rotor.shaft_elements_length,
            number_dof=self.rotor.number_dof,
        )

        if fig is None:
            fig = go.Figure()

        fig = shape.plot_3d(
            phase_units=phase_units, length_units=rotor_length_units, fig=fig
        )

        # plot unbalance markers
        for i, n, amplitude, phase in zip(
            range(unbalance.shape[1]), unbalance[0], unbalance[1], unbalance[2]
        ):
            # scale unbalance marker to half the maximum major axis
            n = int(n)
            scaled_amplitude = np.max(shape.major_axis) / 2
            x = scaled_amplitude * np.cos(phase)
            y = scaled_amplitude * np.sin(phase)
            z_pos = Q_(shape.nodes_pos[n], "m").to(rotor_length_units).m

            fig.add_trace(
                go.Scatter3d(
                    x=[z_pos, z_pos],
                    y=[0, Q_(x, "m").to(amplitude_units).m],
                    z=[0, Q_(y, "m").to(amplitude_units).m],
                    mode="lines",
                    line=dict(color=tableau_colors["red"]),
                    legendgroup="Unbalance",
                    hoverinfo="none",
                    showlegend=False,
                )
            )
            fig.add_trace(
                go.Scatter3d(
                    x=[z_pos],
                    y=[Q_(x, "m").to(amplitude_units).m],
                    z=[Q_(y, "m").to(amplitude_units).m],
                    mode="markers",
                    marker=dict(color=tableau_colors["red"], symbol="diamond"),
                    name="Unbalance",
                    legendgroup="Unbalance",
                    showlegend=True if i == 0 else False,
                    hovertemplate=(
                        f"Node: {n}<br>"
                        + f"Magnitude: {amplitude:.2e}<br>"
                        + f"Phase: {phase:.2f}"
                    ),
                )
            )

        # customize hovertemplate
        fig.update_traces(
            selector=dict(name="Major axis"),
            hovertemplate=(
                "Nodal Position: %{x:.2f}<br>"
                + "Major axis: %{customdata[0]:.2e}<br>"
                + "Angle: %{customdata[1]:.2f}"
            ),
        )

        plot_range = Q_(np.max(shape.major_axis) * 1.5, "m").to(amplitude_units).m
        fig.update_layout(
            scene=dict(
                xaxis=dict(
                    title=dict(text=f"Rotor Length ({rotor_length_units})"),
                    autorange="reversed",
                    nticks=5,
                ),
                yaxis=dict(
                    title=dict(text=f"Amplitude x ({amplitude_units})"),
                    range=[-plot_range, plot_range],
                    nticks=5,
                ),
                zaxis=dict(
                    title=dict(text=f"Amplitude y ({amplitude_units})"),
                    range=[-plot_range, plot_range],
                    nticks=5,
                ),
            ),
            **kwargs,
        )

        return fig

    def plot_bending_moment(
        self,
        speed,
        moment_units="N*m",
        rotor_length_units="m",
        fig=None,
        **kwargs,
    ):
        """Plot the bending moment diagram.

        Parameters
        ----------
        speed : float
            The rotor rotation speed. Must be an element from the speed_range argument
            passed to the class (rad/s).
        moment_units : str, optional
            Moment units.
            Default is 'N*m'.
        rotor_length_units : str
            Rotor Length units.
            Default is m.
        fig : Plotly graph_objects.Figure()
            The figure object with the plot.
        kwargs : optional
            Additional key word arguments can be passed to change the deflected shape
            plot layout only (e.g. width=1000, height=800, ...).
            *See Plotly Python Figure Reference for more information.

        Returns
        -------
        fig : Plotly graph_objects.Figure()
            The figure object with the plot.
        """
        if not any(np.isclose(self.speed_range, speed, atol=1e-6)):
            raise ValueError("No data available for this speed value.")

        Mx, My = self._calculate_bending_moment(speed=speed)
        Mx = Q_(Mx, "N*m").to(moment_units).m
        My = Q_(My, "N*m").to(moment_units).m
        Mr = np.sqrt(Mx**2 + My**2)

        nodes_pos = Q_(self.rotor.nodes_pos, "m").to(rotor_length_units).m

        if fig is None:
            fig = go.Figure()
        fig.add_trace(
            go.Scatter(
                x=nodes_pos,
                y=Mx,
                mode="lines",
                name=f"Bending Moment (X dir.) ({moment_units})",
                legendgroup="Mx",
                showlegend=True,
                hovertemplate=f"Nodal Position: %{{x:.2f}}<br>Mx ({moment_units}): %{{y:.2e}}",
            )
        )
        fig.add_trace(
            go.Scatter(
                x=nodes_pos,
                y=My,
                mode="lines",
                name=f"Bending Moment (Y dir.) ({moment_units})",
                legendgroup="My",
                showlegend=True,
                hovertemplate=f"Nodal Position: %{{x:.2f}}<br>My ({moment_units}): %{{y:.2e}}",
            )
        )
        fig.add_trace(
            go.Scatter(
                x=nodes_pos,
                y=Mr,
                mode="lines",
                name=f"Bending Moment (abs) ({moment_units})",
                legendgroup="Mr",
                showlegend=True,
                hovertemplate=f"Nodal Position: %{{x:.2f}}<br>Mr ({moment_units}): %{{y:.2e}}",
            )
        )

        # plot center line
        fig.add_trace(
            go.Scatter(
                x=nodes_pos,
                y=np.zeros_like(nodes_pos),
                mode="lines",
                line=dict(color="black", dash="dashdot"),
                showlegend=False,
                hoverinfo="none",
            )
        )

        fig.update_xaxes(title_text=f"Rotor Length ({rotor_length_units})")
        fig.update_yaxes(title_text=f"Bending Moment ({moment_units})")
        fig.update_layout(
            legend=dict(
                orientation="h",
                xanchor="center",
                yanchor="bottom",
                x=0.5,
                y=-0.3,
                yref="container",
            ),
            **kwargs,
        )

        return fig

    @check_units
    def plot_deflected_shape(
        self,
        speed,
        samples=101,
        frequency_units="rad/s",
        amplitude_units="m",
        phase_units="rad",
        rotor_length_units="m",
        moment_units="N*m",
        shape2d_kwargs=None,
        shape3d_kwargs=None,
        bm_kwargs=None,
        subplot_kwargs=None,
    ):
        """Plot deflected shape diagrams.

        This method returns a subplot with:
            - 3D view deflected shape;
            - 2D view deflected shape - Major Axis;
            - Bending Moment Diagram;

        Parameters
        ----------
        speed : float, pint.Quantity
            The rotor rotation speed. Must be an element from the speed_range argument
            passed to the class (rad/s).
        samples : int, optional
            Number of samples to generate the orbit for each node.
            Default is 101.
        frequency_units : str, optional
            Frequency units.
            Default is "rad/s"
        amplitude_units : str, optional
            Units for the response magnitude.
            Acceptable units dimensionality are:

            '[length]' - Displays the displacement;

            '[speed]' - Displays the velocity;

            '[acceleration]' - Displays the acceleration.

            Default is "m/N" 0 to peak.
            To use peak to peak use '<unit> pkpk' (e.g. 'm/N pkpk')
        phase_untis : str, optional
            Phase units.
            Default is "rad".
        rotor_length_units : str, optional
            Rotor length units.
            Default is 'm'.
        moment_units : str
            Moment units.
            Default is 'N*m'
        shape2d_kwargs : optional
            Additional key word arguments can be passed to change the 2D deflected shape
            plot layout only (e.g. width=1000, height=800, ...).
            *See Plotly Python Figure Reference for more information.
        shape3d_kwargs : optional
            Additional key word arguments can be passed to change the 3D deflected shape
            plot layout only (e.g. width=1000, height=800, ...).
            *See Plotly Python Figure Reference for more information.
        bm_kwargs : optional
            Additional key word arguments can be passed to change the bending moment
            diagram plot layout only (e.g. width=1000, height=800, ...).
            *See Plotly Python Figure Reference for more information.
        subplot_kwargs : optional
            Additional key word arguments can be passed to change the plot layout only
            (e.g. width=1000, height=800, ...). This kwargs override "mag_kwargs" and
            "phase_kwargs" dictionaries.
            *See Plotly Python Figure Reference for more information.

        Returns
        -------
        subplots : Plotly graph_objects.make_subplots()
            Plotly figure with Amplitude vs Frequency and Phase vs Frequency and
            polar Amplitude vs Phase plots.
        """
        shape2d_kwargs = {} if shape2d_kwargs is None else copy.copy(shape2d_kwargs)
        shape3d_kwargs = {} if shape3d_kwargs is None else copy.copy(shape3d_kwargs)
        bm_kwargs = {} if bm_kwargs is None else copy.copy(bm_kwargs)
        subplot_kwargs = {} if subplot_kwargs is None else copy.copy(subplot_kwargs)
        speed_str = Q_(speed, "rad/s").to(frequency_units).m

        fig0 = self.plot_deflected_shape_2d(
            speed,
            amplitude_units=amplitude_units,
            phase_units=phase_units,
            rotor_length_units=rotor_length_units,
            **shape2d_kwargs,
        )
        fig1 = self.plot_deflected_shape_3d(
            speed,
            amplitude_units=amplitude_units,
            phase_units=phase_units,
            rotor_length_units=rotor_length_units,
            **shape3d_kwargs,
        )
        fig2 = self.plot_bending_moment(
            speed,
            moment_units=moment_units,
            rotor_length_units=rotor_length_units,
            **bm_kwargs,
        )

        subplots = make_subplots(
            rows=2,
            cols=2,
            specs=[[{}, {"type": "scene", "rowspan": 2}], [{}, None]],
            shared_xaxes=True,
            vertical_spacing=0.02,
        )
        for data in fig0["data"]:
            subplots.add_trace(data, row=1, col=1)
        for data in fig1["data"]:
            subplots.add_trace(data, row=1, col=2)
        for data in fig2["data"]:
            subplots.add_trace(data, row=2, col=1)

        subplots.update_yaxes(fig0.layout.yaxis, row=1, col=1)
        subplots.update_xaxes(fig2.layout.xaxis, row=2, col=1)
        subplots.update_yaxes(fig2.layout.yaxis, row=2, col=1)
        subplots.update_layout(
            height=600,
            scene=dict(
                bgcolor=fig1.layout.scene.bgcolor,
                xaxis=fig1.layout.scene.xaxis,
                yaxis=fig1.layout.scene.yaxis,
                zaxis=fig1.layout.scene.zaxis,
                domain=dict(x=[0.47, 1]),
                aspectmode=fig1.layout.scene.aspectmode,
                aspectratio=fig1.layout.scene.aspectratio,
            ),
            title=dict(
                text=f"Deflected Shape<br>Speed = {speed_str} {frequency_units}",
            ),
            legend=dict(
                orientation="h",
                xanchor="center",
                yanchor="bottom",
                x=0.5,
                y=-0.3,
                yref="container",
            ),
            **subplot_kwargs,
        )

        return subplots


class StaticResults(Results):
    """Class used to store results and provide plots for Static Analysis.

    This class plots free-body diagram, deformed shaft, shearing
    force diagram and bending moment diagram.

    Parameters
    ----------
    deformation : array
        shaft displacement in y direction.
    Vx : array
        shearing force array.
    Bm : array
        bending moment array.
    w_shaft : dataframe
        shaft dataframe
    disk_forces : dict
        Indicates the force exerted by each disk.
    bearing_forces : dict
        Relates the static force at each node due to the bearing reaction forces.
    nodes : list
        list of nodes numbers.
    nodes_pos : list
        list of nodes positions.
    Vx_axis : array
        X axis for displaying shearing force and bending moment.

    Returns
    -------
    fig : Plotly graph_objects.Figure()
        Plotly figure with Static Analysis plots depending on which method
        is called.
    """

    def __init__(
        self,
        deformation,
        Vx,
        Bm,
        w_shaft,
        disk_forces,
        bearing_forces,
        nodes,
        nodes_pos,
        Vx_axis,
    ):
        self.deformation = deformation
        self.Vx = Vx
        self.Bm = Bm
        self.w_shaft = w_shaft
        self.disk_forces = disk_forces
        self.bearing_forces = bearing_forces
        self.nodes = nodes
        self.nodes_pos = nodes_pos
        self.Vx_axis = Vx_axis

    def plot_deformation(
        self, deformation_units="m", rotor_length_units="m", fig=None, **kwargs
    ):
        """Plot the shaft static deformation.

        This method plots:
            deformed shaft

        Parameters
        ----------
        deformation_units : str
            Deformation units.
            Default is 'm'.
        rotor_length_units : str
            Rotor Length units.
            Default is 'm'.
        fig : Plotly graph_objects.Figure()
            The figure object with the plot.
        kwargs : optional
            Additional key word arguments can be passed to change the plot layout only
            (e.g. width=1000, height=800, ...).
            *See Plotly Python Figure Reference for more information.

        Returns
        -------
        fig : Plotly graph_objects.Figure()
            The figure object with the plot.
        """
        if fig is None:
            fig = go.Figure()

        shaft_end = self.nodes_pos[-1]
        shaft_end = Q_(shaft_end, "m").to(rotor_length_units).m

        # fig - plot centerline
        fig.add_trace(
            go.Scatter(
                x=[-0.01 * shaft_end, 1.01 * shaft_end],
                y=[0, 0],
                mode="lines",
                line=dict(color="black", dash="dashdot"),
                showlegend=False,
                hoverinfo="none",
            )
        )

        fig.add_trace(
            go.Scatter(
                x=Q_(self.nodes_pos, "m").to(rotor_length_units).m,
                y=Q_(self.deformation, "m").to(deformation_units).m,
                mode="lines",
                line_shape="spline",
                line_smoothing=1.0,
                name=f"Shaft",
                showlegend=True,
                hovertemplate=(
                    f"Rotor Length ({rotor_length_units}): %{{x:.2f}}<br>Displacement ({deformation_units}): %{{y:.2e}}"
                ),
            )
        )

        fig.update_xaxes(title_text=f"Rotor Length ({rotor_length_units})")
        fig.update_yaxes(title_text=f"Deformation ({deformation_units})")
        fig.update_layout(title=dict(text="Static Deformation"), **kwargs)

        return fig

    def plot_free_body_diagram(
        self, force_units="N", rotor_length_units="m", fig=None, **kwargs
    ):
        """Plot the rotor free-body diagram.

        Parameters
        ----------
        force_units : str
            Force units.
            Default is 'N'.
        rotor_length_units : str
            Rotor Length units.
            Default is 'm'.
        subplots : Plotly graph_objects.make_subplots()
            The figure object with the plot.
        kwargs : optional
            Additional key word arguments can be passed to change the plot layout only
            (e.g. plot_bgcolor="white", ...).
            *See Plotly Python make_subplot Reference for more information.

        Returns
        -------
        subplots : Plotly graph_objects.make_subplots()
            The figure object with the plot.
        """
        col = cols = 1
        row = rows = 1
        if fig is None:
            fig = make_subplots(
                rows=rows,
                cols=cols,
                subplot_titles=["Free-Body Diagram"],
            )

        y_start = 5.0
        nodes_pos = self.nodes_pos
        nodes = self.nodes

        fig.add_trace(
            go.Scatter(
                x=Q_(nodes_pos, "m").to(rotor_length_units).m,
                y=np.zeros(len(nodes_pos)),
                mode="lines",
                line=dict(color="black"),
                hoverinfo="none",
                showlegend=False,
            ),
            row=row,
            col=col,
        )
        fig.add_trace(
            go.Scatter(
                x=Q_(nodes_pos, "m").to(rotor_length_units).m,
                y=[y_start] * len(nodes_pos),
                mode="lines",
                line=dict(color="black"),
                hoverinfo="none",
                showlegend=False,
            ),
            row=row,
            col=col,
        )

        # fig - plot arrows indicating shaft weight distribution
        text = "{:.2f}".format(Q_(self.w_shaft, "N").to(force_units).m)
        ini = nodes_pos[0]
        fin = nodes_pos[-1]
        arrows_list = np.arange(ini, 1.01 * fin, (fin - ini) / 5.0)
        for node in arrows_list:
            fig.add_annotation(
                x=Q_(node, "m").to(rotor_length_units).m,
                y=0,
                axref="x{}".format(1),
                ayref="y{}".format(1),
                showarrow=True,
                arrowhead=2,
                arrowsize=1,
                arrowwidth=5,
                arrowcolor="DimGray",
                ax=Q_(node, "m").to(rotor_length_units).m,
                ay=y_start * 1.08,
                row=row,
                col=col,
            )
        fig.add_annotation(
            x=Q_(nodes_pos[0], "m").to(rotor_length_units).m,
            y=y_start,
            xref="x{}".format(1),
            yref="y{}".format(1),
            xshift=125,
            yshift=20,
            text=f"Shaft weight = {text}{force_units}",
            align="right",
            showarrow=False,
        )

        # plot bearing reaction forces
        for k, v in self.bearing_forces.items():
            _, node = k.split("_")
            node = int(node)
            if node in nodes:
                text = f"{Q_(v, 'N').to(force_units).m:.2f}"
                var = 1 if v < 0 else -1
                fig.add_annotation(
                    x=Q_(nodes_pos[nodes.index(node)], "m").to(rotor_length_units).m,
                    y=0,
                    axref="x{}".format(1),
                    ayref="y{}".format(1),
                    text=f"Fb = {text}{force_units}",
                    textangle=90,
                    showarrow=True,
                    arrowhead=2,
                    arrowsize=1,
                    arrowwidth=5,
                    arrowcolor="DarkSalmon",
                    ax=Q_(nodes_pos[nodes.index(node)], "m").to(rotor_length_units).m,
                    ay=var * 2.5 * y_start,
                    row=row,
                    col=col,
                )

            # plot disk forces
            for k, v in self.disk_forces.items():
                _, node = k.split("_")
                node = int(node)
                if node in nodes:
                    text = f"{-Q_(v, 'N').to(force_units).m:.2f}"
                    fig.add_annotation(
                        x=Q_(nodes_pos[nodes.index(node)], "m")
                        .to(rotor_length_units)
                        .m,
                        y=0,
                        axref="x{}".format(1),
                        ayref="y{}".format(1),
                        text=f"Fd = {text}{force_units}",
                        textangle=270,
                        showarrow=True,
                        arrowhead=2,
                        arrowsize=1,
                        arrowwidth=5,
                        arrowcolor="FireBrick",
                        ax=Q_(nodes_pos[nodes.index(node)], "m")
                        .to(rotor_length_units)
                        .m,
                        ay=2.5 * y_start,
                        row=row,
                        col=col,
                    )

            fig.update_xaxes(
                title_text=f"Rotor Length ({rotor_length_units})", row=row, col=col
            )
            fig.update_yaxes(
                visible=False, gridcolor="lightgray", showline=False, row=row, col=col
            )
            # j += 1

        fig.update_layout(**kwargs)

        return fig

    def plot_shearing_force(
        self, force_units="N", rotor_length_units="m", fig=None, **kwargs
    ):
        """Plot the rotor shearing force diagram.

        This method plots:
            shearing force diagram.

        Parameters
        ----------
        force_units : str
            Force units.
            Default is 'N'.
        rotor_length_units : str
            Rotor Length units.
            Default is 'm'.
        fig : Plotly graph_objects.Figure()
            The figure object with the plot.
        kwargs : optional
            Additional key word arguments can be passed to change the plot layout only
            (e.g. width=1000, height=800, ...).
            *See Plotly Python Figure Reference for more information.

        Returns
        -------
        fig : Plotly graph_objects.Figure()
            The figure object with the plot.
        """
        if fig is None:
            fig = go.Figure()

        shaft_end = Q_(self.nodes_pos[-1], "m").to(rotor_length_units).m

        # fig - plot centerline
        fig.add_trace(
            go.Scatter(
                x=[-0.1 * shaft_end, 1.1 * shaft_end],
                y=[0, 0],
                mode="lines",
                line=dict(color="black", dash="dashdot"),
                showlegend=False,
                hoverinfo="none",
            )
        )

        Vx, Vx_axis = self.Vx, self.Vx_axis
        fig.add_trace(
            go.Scatter(
                x=Q_(Vx_axis, "m").to(rotor_length_units).m,
                y=Q_(Vx, "N").to(force_units).m,
                mode="lines",
                name=f"Shaft",
                legendgroup=f"Shaft",
                showlegend=True,
                hovertemplate=(
                    f"Rotor Length ({rotor_length_units}): %{{x:.2f}}<br>Shearing Force ({force_units}): %{{y:.2f}}"
                ),
            )
        )

        fig.update_xaxes(
            title_text=f"Rotor Length ({rotor_length_units})",
            range=[-0.1 * shaft_end, 1.1 * shaft_end],
        )
        fig.update_yaxes(title_text=f"Force ({force_units})")
        fig.update_layout(title=dict(text="Shearing Force Diagram"), **kwargs)

        return fig

    def plot_bending_moment(
        self, moment_units="N*m", rotor_length_units="m", fig=None, **kwargs
    ):
        """Plot the rotor bending moment diagram.

        This method plots:
            bending moment diagram.

        Parameters
        ----------
        moment_units : str, optional
            Moment units.
            Default is 'N*m'.
        rotor_length_units : str
            Rotor Length units.
            Default is 'm'.
        fig : Plotly graph_objects.Figure()
            Plotly figure with the bending moment diagram plot

        Returns
        -------
        fig : Plotly graph_objects.Figure()
            Plotly figure with the bending moment diagram plot
        """
        if fig is None:
            fig = go.Figure()

        shaft_end = Q_(self.nodes_pos[-1], "m").to(rotor_length_units).m

        # fig - plot centerline
        fig.add_trace(
            go.Scatter(
                x=[-0.1 * shaft_end, 1.1 * shaft_end],
                y=[0, 0],
                mode="lines",
                line=dict(color="black", dash="dashdot"),
                showlegend=False,
                hoverinfo="none",
            )
        )

        Bm, nodes_pos = self.Bm, self.Vx_axis
        fig.add_trace(
            go.Scatter(
                x=Q_(nodes_pos, "m").to(rotor_length_units).m,
                y=Q_(Bm, "N*m").to(moment_units).m,
                mode="lines",
                line_shape="spline",
                line_smoothing=1.0,
                name=f"Shaft",
                legendgroup=f"Shaft",
                showlegend=True,
                hovertemplate=(
                    f"Rotor Length ({rotor_length_units}): %{{x:.2f}}<br>Bending Moment ({moment_units}): %{{y:.2f}}"
                ),
            )
        )

        fig.update_xaxes(title_text=f"Rotor Length ({rotor_length_units})")
        fig.update_yaxes(title_text=f"Bending Moment ({moment_units})")
        fig.update_layout(title=dict(text="Bending Moment Diagram"), **kwargs)

        return fig


class SummaryResults(Results):
    """Class used to store results and provide plots rotor summary.

    This class aims to present a summary of the main parameters and attributes
    from a rotor model. The data is presented in a table format.

    Parameters
    ----------
    df_shaft: dataframe
        shaft dataframe
    df_disks: dataframe
        disks dataframe
    df_bearings: dataframe
        bearings dataframe
    brg_forces: list
        list of reaction forces on bearings
    nodes_pos:  list
        list of nodes axial position
    CG: float
        rotor center of gravity
    Ip: float
        rotor total moment of inertia around the center line
    tag: str
        rotor's tag

    Returns
    -------
    fig : Plotly graph_objects.make_subplots()
        The figure object with the tables plot.
    """

    def __init__(self, df_shaft, df_disks, df_bearings, brg_forces, CG, Ip, tag):
        self.df_shaft = df_shaft
        self.df_disks = df_disks
        self.df_bearings = df_bearings
        self.brg_forces = brg_forces
        self.CG = CG
        self.Ip = Ip
        self.tag = tag

    def plot(self):
        """Plot the summary table.

        This method plots:
            Table with summary of rotor parameters and attributes

        Returns
        -------
        fig : Plotly graph_objects.make_subplots()
            The figure object with the tables plot.
        """
        materials = [mat.name for mat in self.df_shaft["material"]]

        shaft_data = {
            "Shaft number": self.df_shaft["shaft_number"],
            "Left station": self.df_shaft["n_l"],
            "Right station": self.df_shaft["n_r"],
            "Elem number": self.df_shaft["_n"],
            "Beam left loc": self.df_shaft["nodes_pos_l"],
            "Length": self.df_shaft["L"],
            "Axial CG Pos": self.df_shaft["axial_cg_pos"],
            "Beam right loc": self.df_shaft["nodes_pos_r"],
            "Material": materials,
            "Mass": self.df_shaft["m"].map("{:.3f}".format),
            "Inertia": self.df_shaft["Im"].map("{:.2e}".format),
        }

        rotor_data = {
            "Tag": [self.tag],
            "Starting node": [self.df_shaft["n_l"].iloc[0]],
            "Ending node": [self.df_shaft["n_r"].iloc[-1]],
            "Starting point": [self.df_shaft["nodes_pos_l"].iloc[0]],
            "Total lenght": [self.df_shaft["nodes_pos_r"].iloc[-1]],
            "CG": ["{:.3f}".format(self.CG)],
            "Ip": ["{:.3e}".format(self.Ip)],
            "Rotor Mass": [
                "{:.3f}".format(np.sum(self.df_shaft["m"]) + np.sum(self.df_disks["m"]))
            ],
        }

        disk_data = {
            "Tag": self.df_disks["tag"],
            "Shaft number": self.df_disks["shaft_number"],
            "Node": self.df_disks["n"],
            "Nodal Position": self.df_disks["nodes_pos_l"],
            "Mass": self.df_disks["m"].map("{:.3f}".format),
            "Ip": self.df_disks["Ip"].map("{:.3e}".format),
        }

        bearing_data = {
            "Tag": self.df_bearings["tag"],
            "Shaft number": self.df_bearings["shaft_number"],
            "Node": self.df_bearings["n"],
            "N_link": self.df_bearings["n_link"],
            "Nodal Position": self.df_bearings["nodes_pos_l"],
            "Bearing force": list(self.brg_forces.values()),
        }

        fig = make_subplots(
            rows=2,
            cols=2,
            specs=[
                [{"type": "table"}, {"type": "table"}],
                [{"type": "table"}, {"type": "table"}],
            ],
            subplot_titles=[
                "Rotor data",
                "Shaft Element data",
                "Disk Element data",
                "Bearing Element data",
            ],
        )
        colors = ["#ffffff", "#c4d9ed"]
        fig.add_trace(
            go.Table(
                header=dict(
                    values=["{}".format(k) for k in rotor_data.keys()],
                    font=dict(size=12, color="white"),
                    line=dict(color="#1f4060", width=1.5),
                    fill=dict(color="#1f4060"),
                    align="center",
                ),
                cells=dict(
                    values=list(rotor_data.values()),
                    font=dict(size=12),
                    line=dict(color="#1f4060"),
                    fill=dict(color="white"),
                    align="center",
                    height=25,
                ),
            ),
            row=1,
            col=1,
        )

        cell_colors = [colors[i % 2] for i in range(len(materials))]
        fig.add_trace(
            go.Table(
                header=dict(
                    values=["{}".format(k) for k in shaft_data.keys()],
                    font=dict(family="Verdana", size=12, color="white"),
                    line=dict(color="#1e4162", width=1.5),
                    fill=dict(color="#1e4162"),
                    align="center",
                ),
                cells=dict(
                    values=list(shaft_data.values()),
                    font=dict(family="Verdana", size=12, color="#12263b"),
                    line=dict(color="#c4d9ed", width=1.5),
                    fill=dict(color=[cell_colors * len(shaft_data)]),
                    align="center",
                    height=25,
                ),
            ),
            row=1,
            col=2,
        )

        cell_colors = [colors[i % 2] for i in range(len(self.df_disks["tag"]))]
        fig.add_trace(
            go.Table(
                header=dict(
                    values=["{}".format(k) for k in disk_data.keys()],
                    font=dict(family="Verdana", size=12, color="white"),
                    line=dict(color="#1e4162", width=1.5),
                    fill=dict(color="#1e4162"),
                    align="center",
                ),
                cells=dict(
                    values=list(disk_data.values()),
                    font=dict(family="Verdana", size=12, color="#12263b"),
                    line=dict(color="#c4d9ed", width=1.5),
                    fill=dict(color=[cell_colors * len(shaft_data)]),
                    align="center",
                    height=25,
                ),
            ),
            row=2,
            col=1,
        )

        cell_colors = [colors[i % 2] for i in range(len(self.df_bearings["tag"]))]
        fig.add_trace(
            go.Table(
                header=dict(
                    values=["{}".format(k) for k in bearing_data.keys()],
                    font=dict(family="Verdana", size=12, color="white"),
                    line=dict(color="#1e4162", width=1.5),
                    fill=dict(color="#1e4162"),
                    align="center",
                ),
                cells=dict(
                    values=list(bearing_data.values()),
                    font=dict(family="Verdana", size=12, color="#12263b"),
                    line=dict(color="#c4d9ed", width=1.5),
                    fill=dict(color=[cell_colors * len(shaft_data)]),
                    align="center",
                    height=25,
                ),
            ),
            row=2,
            col=2,
        )
        return fig


class ConvergenceResults(Results):
    """Class used to store results and provide plots for Convergence Analysis.

    This class plots:
        Natural Frequency vs Number of Elements
        Relative Error vs Number of Elements

    Parameters
    ----------
    el_num : array
        Array with number of elements in each iteraction
    eigv_arr : array
        Array with the n'th natural frequency in each iteraction
    error_arr : array
        Array with the relative error in each iteraction

    Returns
    -------
    fig : Plotly graph_objects.make_subplots()
        The figure object with the plot.
    """

    def __init__(self, el_num, eigv_arr, error_arr):
        self.el_num = el_num
        self.eigv_arr = eigv_arr
        self.error_arr = error_arr

    def plot(self, fig=None, **kwargs):
        """Plot convergence results.

        This method plots:
            Natural Frequency vs Number of Elements
            Relative Error vs Number of Elements

        Parameters
        ----------
        fig : Plotly graph_objects.make_subplots()
            The figure object with the plot.
        kwargs : optional
            Additional key word arguments can be passed to change the plot layout only
            (e.g. width=1000, height=800, ...).
            *See Plotly Python Figure Reference for more information.

        Returns
        -------
        fig : Plotly graph_objects.make_subplots()
            The figure object with the plot.
        """
        if fig is None:
            fig = make_subplots(
                rows=1,
                cols=2,
                subplot_titles=["Frequency Evaluation", "Relative Error Evaluation"],
            )

        # plot Frequency vs number of elements
        fig.add_trace(
            go.Scatter(
                x=self.el_num,
                y=self.eigv_arr,
                mode="lines+markers",
                hovertemplate=(
                    "Number of Elements: %{x:.2f}<br>" + "Frequency: %{y:.0f}"
                ),
                showlegend=False,
            ),
            row=1,
            col=1,
        )
        fig.update_xaxes(title_text="Number of Elements", row=1, col=1)
        fig.update_yaxes(title_text="Frequency", row=1, col=1)

        # plot Error vs number of elements
        fig.add_trace(
            go.Scatter(
                x=self.el_num,
                y=self.error_arr,
                mode="lines+markers",
                hovertemplate=(
                    "Number of Elements: %{x:.2f}<br>" + "Relative Error: %{y:.0f}"
                ),
                showlegend=False,
            ),
            row=1,
            col=2,
        )

        fig.update_xaxes(title_text="Number of Elements", row=1, col=2)
        fig.update_yaxes(title_text="Relative Error (%)", row=1, col=2)

        fig.update_layout(**kwargs)

        return fig


class TimeResponseResults(Results):
    """Class used to store results and provide plots for Time Response Analysis.

    This class takes the results from time response analysis and creates a
    plots given a force and a time. It's possible to select through a time response for
    a single DoF, an orbit response for a single node or display orbit response for all
    nodes.
    The plot type options are:
        - 1d: plot time response for given probes.
        - 2d: plot orbit of a selected node of a rotor system.
        - 3d: plot orbits for each node on the rotor system in a 3D view.
        - dfft: plot response in frequency domain for given probes.

    plot_1d: input probes.
    plot_2d: input a node.
    plot_3d: no need to input probes or node.
    plot_dfft: input probes.

    Parameters
    ----------
    rotor : Rotor.object
        The Rotor object
    t : array
        Time values for the output.
    yout : array
        System response.
    xout : array
        Time evolution of the state vector.

    Returns
    -------
    fig : Plotly graph_objects.Figure()
        The figure object with the plot.
    """

    def __init__(self, rotor, t, yout, xout):
        self.t = t
        self.yout = yout
        self.xout = xout
        self.rotor = rotor

    def data_time_response(
        self,
        probe,
        probe_units="rad",
        displacement_units="m",
        time_units="s",
        init_step=0,
    ):
        """Return the time response given a list of probes in DataFrame format.

        Parameters
        ----------
        probe : list
            List with rs.Probe objects.
        probe_units : str, optional
            Units for probe orientation.
            Default is "rad".
        displacement_units : str, optional
            Displacement units.
            Default is 'm'.
        time_units : str
            Time units.
            Default is 's'.
        init_step : int, optional
            The index of the initial time step from which to extract the response.
            Default is 0.

        Returns
        -------
         df : pd.DataFrame
            DataFrame storing the time response measured by probes.
        """
        data = {}

        nodes = self.rotor.nodes
        link_nodes = self.rotor.link_nodes
        ndof = self.rotor.number_dof

        for i, p in enumerate(probe):
            probe_direction = "radial"
            try:
                node = p.node
                angle = p.angle
                probe_tag = p.tag or p.get_label(i + 1)
                if p.direction == "axial":
                    if ndof == 6:
                        probe_direction = p.direction
                    else:
                        continue
            except AttributeError:
                node = p[0]
                warn(
                    "The use of tuples in the probe argument is deprecated. Use the Probe class instead.",
                    DeprecationWarning,
                )
                try:
                    angle = Q_(p[1], probe_units).to("rad").m
                except TypeError:
                    angle = p[1]
                try:
                    probe_tag = p[2]
                except IndexError:
                    probe_tag = f"Probe {i+1} - Node {p[0]}"

            data[f"angle[{i}]"] = angle
            data[f"probe_tag[{i}]"] = probe_tag
            data[f"probe_dir[{i}]"] = probe_direction

            fix_dof = (node - nodes[-1] - 1) * ndof // 2 if node in link_nodes else 0

            if probe_direction == "radial":
                dofx = ndof * node - fix_dof
                dofy = ndof * node + 1 - fix_dof

                # fmt: off
                operator = np.array(
                    [[np.cos(angle), np.sin(angle)],
                    [-np.sin(angle), np.cos(angle)]]
                )

                _probe_resp = operator @ np.vstack((self.yout[init_step:, dofx], self.yout[init_step:, dofy]))
                probe_resp = _probe_resp[0,:]
                # fmt: on
            else:
                dofz = ndof * node + 2 - fix_dof
                probe_resp = self.yout[init_step:, dofz]

            probe_resp = Q_(probe_resp, "m").to(displacement_units).m
            data[f"probe_resp[{i}]"] = probe_resp

        data["time"] = Q_(self.t[init_step:], "s").to(time_units).m
        df = pd.DataFrame(data)

        return df

    def plot_1d(
        self,
        probe,
        probe_units="rad",
        displacement_units="m",
        time_units="s",
        fig=None,
        **kwargs,
    ):
        """Plot time response.

        This method plots the time response given a list of probes with their nodes
        and orientations.

        Parameters
        ----------
        probe : list
            List with rs.Probe objects.
        probe_units : str, option
            Units for probe orientation.
            Default is "rad".
        displacement_units : str, optional
            Displacement units.
            Default is 'm'.
        time_units : str
            Time units.
            Default is 's'.
        fig : Plotly graph_objects.Figure()
            The figure object with the plot.
        kwargs : optional
            Additional key word arguments can be passed to change the plot layout only
            (e.g. width=1000, height=800, ...).
            *See Plotly Python Figure Reference for more information.

        Returns
        -------
        fig : Plotly graph_objects.Figure()
            The figure object with the plot.
        """

        if fig is None:
            fig = go.Figure()

        df = self.data_time_response(probe, probe_units, displacement_units, time_units)
        _time = df["time"].values
        for i, p in enumerate(probe):
            try:
                probe_tag = df[f"probe_tag[{i}]"].values[0]
                probe_resp = df[f"probe_resp[{i}]"].values

                fig.add_trace(
                    go.Scatter(
                        x=_time,
                        y=Q_(probe_resp, "m").to(displacement_units).m,
                        mode="lines",
                        name=probe_tag,
                        legendgroup=probe_tag,
                        showlegend=True,
                        hovertemplate=f"Time ({time_units}): %{{x:.2f}}<br>Amplitude ({displacement_units}): %{{y:.2e}}",
                    )
                )
            except KeyError:
                pass

        fig.update_xaxes(title_text=f"Time ({time_units})")
        fig.update_yaxes(title_text=f"Amplitude ({displacement_units})")
        fig.update_layout(**kwargs)

        return fig

    def plot_2d(self, node, displacement_units="m", fig=None, **kwargs):
        """Plot orbit response (2D).

        This function will take a rotor object and plot its orbit response using Plotly.

        Parameters
        ----------
        node: int, optional
            Selected node to plot orbit.
        displacement_units : str, optional
            Displacement units.
            Default is 'm'.
        fig : Plotly graph_objects.Figure()
            The figure object with the plot.
        kwargs : optional
            Additional key word arguments can be passed to change the plot layout only
            (e.g. width=1000, height=800, ...).
            *See Plotly Python Figure Reference for more information.

        Returns
        -------
        fig : Plotly graph_objects.Figure()
            The figure object with the plot.
        """
        nodes = self.rotor.nodes
        link_nodes = self.rotor.link_nodes
        ndof = self.rotor.number_dof

        fix_dof = (node - nodes[-1] - 1) * ndof // 2 if node in link_nodes else 0
        dofx = ndof * node - fix_dof
        dofy = ndof * node + 1 - fix_dof

        if fig is None:
            fig = go.Figure()

        fig.add_trace(
            go.Scatter(
                x=Q_(self.yout[:, dofx], "m").to(displacement_units).m,
                y=Q_(self.yout[:, dofy], "m").to(displacement_units).m,
                mode="lines",
                name="Orbit",
                legendgroup="Orbit",
                showlegend=False,
                hovertemplate=(
                    f"X - Amplitude ({displacement_units}): %{{x:.2e}}<br>Y - Amplitude ({displacement_units}): %{{y:.2e}}"
                ),
            )
        )

        fig.update_xaxes(title_text=f"Amplitude ({displacement_units}) - X direction")
        fig.update_yaxes(title_text=f"Amplitude ({displacement_units}) - Y direction")
        fig.update_layout(
            title=dict(text="Response for node {}".format(node)), **kwargs
        )

        return fig

    def plot_3d(
        self, displacement_units="m", rotor_length_units="m", fig=None, **kwargs
    ):
        """Plot orbit response (3D).

        This function will take a rotor object and plot its orbit response using Plotly.

        Parameters
        ----------
        displacement_units : str
            Displacement units.
            Default is 'm'.
        rotor_length_units : str
            Rotor Length units.
            Default is 'm'.
        fig : Plotly graph_objects.Figure()
            The figure object with the plot.
        kwargs : optional
            Additional key word arguments can be passed to change the plot layout only
            (e.g. hoverlabel_align="center", ...).
            *See Plotly Python Figure Reference for more information.

        Returns
        -------
        fig : Plotly graph_objects.Figure()
            The figure object with the plot.
        """
        nodes_pos = self.rotor.nodes_pos
        nodes = self.rotor.nodes
        ndof = self.rotor.number_dof

        if fig is None:
            fig = go.Figure()

        for n in nodes:
            x_pos = np.ones(self.yout.shape[0]) * nodes_pos[n]
            fig.add_trace(
                go.Scatter3d(
                    x=Q_(x_pos, "m").to(rotor_length_units).m,
                    y=Q_(self.yout[:, ndof * n], "m").to(displacement_units).m,
                    z=Q_(self.yout[:, ndof * n + 1], "m").to(displacement_units).m,
                    mode="lines",
                    line=dict(color=tableau_colors["blue"]),
                    name="Mean",
                    legendgroup="mean",
                    showlegend=False,
                    hovertemplate=(
                        f"Nodal Position ({rotor_length_units}): %{{x:.2f}}<br>X - Amplitude ({displacement_units}): %{{y:.2e}}<br>Y - Amplitude ({displacement_units}): %{{z:.2e}}"
                    ),
                    **kwargs,
                )
            )

        # plot center line
        line = np.zeros(len(nodes_pos))

        fig.add_trace(
            go.Scatter3d(
                x=Q_(nodes_pos, "m").to(rotor_length_units).m,
                y=line,
                z=line,
                mode="lines",
                line=dict(color="black", dash="dashdot"),
                showlegend=False,
            )
        )

        fig.update_layout(
            scene=dict(
                xaxis=dict(title=dict(text=f"Rotor Length ({rotor_length_units})")),
                yaxis=dict(title=dict(text=f"Amplitude - X ({displacement_units})")),
                zaxis=dict(title=dict(text=f"Amplitude - Y ({displacement_units})")),
                aspectmode="manual",
                aspectratio=dict(x=2.5, y=1, z=1),
            ),
            **kwargs,
        )

        return fig

    def _dfft(self, y, dt):
        """Calculate dFFT - discrete Fourier Transform.

        Parameters
        ----------
        y : np.array
            Magnitude of the response in time domain (m).
        dt : int
            Time step (s).

        Returns
        -------
        freq : np.array
            Frequency range (Hz).
        y_amp : np.array
            Amplitude of the response in frequency domain (m).
        y_phase : np.array
            Phase of the response in frequency domain (rad).
        """
        b = np.floor(len(y) / 2)
        c = len(y)
        df = 1 / (c * dt)

        y_amp = fft(y)[: int(b)]
        y_amp = y_amp * 2 / c

        y_phase = np.angle(y_amp)
        y_amp = np.abs(y_amp)

        freq = np.arange(0, df * b, df)
        freq = freq[: int(b)]

        return freq, y_amp, y_phase

    @check_units
    def plot_dfft(
        self,
        probe,
        probe_units="rad",
        displacement_units="m",
        frequency_units="Hz",
        frequency_range=None,
        fig=None,
        **kwargs,
    ):
        """Plot response in frequency domain.

        This method plots the frequency domain response using Discrete Fourier
        Transform (dFFT) given a list of probes using Plotly.

        Parameters
        ----------
        probe : list
            List with rs.Probe objects.
        probe_units : str, option
            Units for probe orientation.
            Default is "rad".
        displacement_units : str, optional
            Displacement units.
            Default is "m".
        frequency_units : str
            Frequency units.
            Default is "Hz".
        frequency_range : tuple, pint.Quantity(tuple), optional
            Tuple with (min, max) values for the frequencies that will be plotted.
            Frequencies that are not within the range are filtered out and are not plotted.
            It is possible to use a pint Quantity (e.g. Q_((2000, 1000), "RPM")).
            Default is None (no filter).
        fig : Plotly graph_objects.Figure()
            The figure object with the plot.
        kwargs : optional
            Additional key word arguments can be passed to change the plot layout only
            (e.g. xaxis=dict(range=[0, 1000]), yaxis=dict(type="log")).
            *See Plotly Python Figure Reference for more information.

        Returns
        -------
        fig : Plotly graph_objects.Figure()
            The figure object with the plot.
        """
        if fig is None:
            fig = go.Figure()

        if frequency_range is not None:
            frequency_range = Q_(frequency_range, "rad/s").to("Hz").m

        rows, cols = self.yout.shape
        init_step = int(2 * rows / 3)

        data = self.data_time_response(
            probe, probe_units, displacement_units, init_step=init_step
        )
        t = data["time"].values
        dt = t[1] - t[0]

        for i, p in enumerate(probe):
            try:
                probe_tag = data[f"probe_tag[{i}]"].values[0]
                probe_resp = data[f"probe_resp[{i}]"].values

                freq, amp, _ = self._dfft(probe_resp, dt)

                if frequency_range is not None:
                    amp = amp[
                        (freq >= frequency_range[0]) & (freq <= frequency_range[1])
                    ]
                    freq = freq[
                        (freq >= frequency_range[0]) & (freq <= frequency_range[1])
                    ]

                fig.add_trace(
                    go.Scatter(
                        x=Q_(freq, "Hz").to(frequency_units).m,
                        y=Q_(amp, "m").to(displacement_units).m,
                        mode="lines",
                        name=probe_tag,
                        legendgroup=probe_tag,
                        showlegend=True,
                        hovertemplate=f"Frequency ({frequency_units}): %{{x:.2f}}<br>Amplitude ({displacement_units}): %{{y:.2e}}",
                    )
                )
            except KeyError:
                pass

        fig.update_xaxes(title_text=f"Frequency ({frequency_units})")
        fig.update_yaxes(title_text=f"Amplitude ({displacement_units})")
        fig.update_layout(**kwargs)

        return fig


class UCSResults(Results):
    """Class used to store results and provide plots for UCS Analysis.

    Parameters
    ----------
    stiffness_range : tuple, optional
        Tuple with (start, end) for stiffness range.
    stiffness_log : tuple, optional
        Evenly numbers spaced evenly on a log scale to create a better visualization
        (see np.logspace).
    bearing_frequency_range : tuple, optional
        The bearing frequency range used to calculate the intersection points.
        In some cases bearing coefficients will have to be extrapolated.
        The default is None. In this case the bearing frequency attribute is used.
    wn : array
        Undamped natural frequencies array.
    bearing : ross.BearingElement
        Bearing used in the calculation.
    intersection_points : array
        Points where there is a intersection between undamped natural frequency and
        the bearing stiffness.
    critical_points_modal : list
        List with modal results for each critical (intersection) point.
    """

    def __init__(
        self,
        stiffness_range,
        stiffness_log,
        bearing_frequency_range,
        wn,
        bearing,
        intersection_points,
        critical_points_modal,
    ):
        self.stiffness_range = stiffness_range
        self.stiffness_log = stiffness_log
        self.bearing_frequency_range = bearing_frequency_range
        self.wn = wn
        self.critical_points_modal = critical_points_modal
        self.bearing = bearing
        self.intersection_points = intersection_points

    def plot(
        self,
        fig=None,
        stiffness_units="N/m",
        frequency_units="rad/s",
        **kwargs,
    ):
        """Plot undamped critical speed map.

        This method will plot the undamped critical speed map for a given range
        of stiffness values. If the range is not provided, the bearing
        stiffness at rated speed will be used to create a range.

        Parameters
        ----------
        fig : Plotly graph_objects.Figure()
            The figure object with the plot.
        stiffness_units : str, optional
            Units for the x axis.
            Default is N/m.
        frequency_units : str, optional
            Units for th y axis.
            Default is rad/s
        kwargs : optional
            Additional key word arguments can be passed to change the plot layout only
            (e.g. width=1000, height=800, ...).
            *See Plotly Python Figure Reference for more information.

        Returns
        -------
        fig : Plotly graph_objects.Figure()
            The figure object with the plot.
        """

        stiffness_log = self.stiffness_log
        rotor_wn = self.wn
        bearing0 = self.bearing
        intersection_points = copy.copy(self.intersection_points)
        bearing_frequency_range = self.bearing_frequency_range

        if fig is None:
            fig = go.Figure()

        # convert to desired units
        stiffness_log = Q_(stiffness_log, "N/m").to(stiffness_units).m
        rotor_wn = Q_(rotor_wn, "rad/s").to(frequency_units).m
        intersection_points["x"] = (
            Q_(intersection_points["x"], "N/m").to(stiffness_units).m
        )
        intersection_points["y"] = (
            Q_(intersection_points["y"], "rad/s").to(frequency_units).m
        )
        bearing_kxx_stiffness = (
            Q_(bearing0.kxx_interpolated(bearing_frequency_range), "N/m")
            .to(stiffness_units)
            .m
        )
        bearing_kyy_stiffness = (
            Q_(bearing0.kyy_interpolated(bearing_frequency_range), "N/m")
            .to(stiffness_units)
            .m
        )
        bearing_frequency = Q_(bearing_frequency_range, "rad/s").to(frequency_units).m

        for j in range(rotor_wn.shape[0]):
            fig.add_trace(
                go.Scatter(
                    x=stiffness_log,
                    y=rotor_wn[j],
                    mode="lines",
                    hoverinfo="none",
                    showlegend=False,
                )
            )

        fig.add_trace(
            go.Scatter(
                x=intersection_points["x"],
                y=intersection_points["y"],
                mode="markers",
                marker=dict(symbol="circle-open-dot", color="red", size=8),
                hovertemplate=f"Stiffness ({stiffness_units}): %{{x:.2e}}<br>Frequency ({frequency_units}): %{{y:.2f}}",
                showlegend=False,
                name="",
            )
        )

        fig.add_trace(
            go.Scatter(
                x=bearing_kxx_stiffness,
                y=bearing_frequency,
                mode="lines",
                line=dict(dash="dashdot"),
                hoverinfo="none",
                name="Kxx",
            )
        )
        fig.add_trace(
            go.Scatter(
                x=bearing_kyy_stiffness,
                y=bearing_frequency,
                mode="lines",
                line=dict(dash="dashdot"),
                hoverinfo="none",
                name="Kyy",
            )
        )

        fig.update_xaxes(
            title_text=f"Bearing Stiffness ({stiffness_units})",
            type="log",
            exponentformat="power",
        )
        fig.update_yaxes(
            title_text=f"Critical Speed ({frequency_units})",
            type="log",
            exponentformat="power",
        )
        fig.update_layout(title=dict(text="Undamped Critical Speed Map"), **kwargs)

        return fig

    def plot_mode_2d(
        self,
        critical_mode,
        fig=None,
        frequency_type="wd",
        title=None,
        length_units="m",
        frequency_units="rad/s",
        **kwargs,
    ):
        """Plot (2D view) the mode shape.

        Parameters
        ----------
        critical_mode : int
            The n'th critical mode.
        fig : Plotly graph_objects.Figure()
            The figure object with the plot.
        frequency_type : str, optional
            "wd" calculates de map for the damped natural frequencies.
            "wn" calculates de map for the undamped natural frequencies.
            Defaults is "wd".
        title : str, optional
            A brief title to the mode shape plot, it will be displayed above other
            relevant data in the plot area. It does not modify the figure layout from
            Plotly.
        length_units : str, optional
            length units.
            Default is 'm'.
        frequency_units : str, optional
            Frequency units that will be used in the plot title.
            Default is rad/s.
        kwargs : optional
            Additional key word arguments can be passed to change the plot layout only
            (e.g. width=1000, height=800, ...).
            *See Plotly Python Figure Reference for more information.

        Returns
        -------
        fig : Plotly graph_objects.Figure()
            The figure object with the plot.
        """
        modal_critical = self.critical_points_modal[critical_mode]
        # select nearest forward
        forward_frequencies = modal_critical.wd[
            modal_critical.whirl_direction() == "Forward"
        ]
        idx_forward = (np.abs(forward_frequencies - modal_critical.speed)).argmin()
        forward_frequency = forward_frequencies[idx_forward]
        idx = (np.abs(modal_critical.wd - forward_frequency)).argmin()
        fig = modal_critical.plot_mode_2d(
            idx,
            fig=fig,
            frequency_type=frequency_type,
            title=title,
            length_units=length_units,
            frequency_units=frequency_units,
            **kwargs,
        )

        return fig

    def plot_mode_3d(
        self,
        critical_mode,
        fig=None,
        frequency_type="wd",
        title=None,
        length_units="m",
        frequency_units="rad/s",
        **kwargs,
    ):
        """Plot (3D view) the mode shapes.

        Parameters
        ----------
        critical_mode : int
            The n'th critical mode.
            Default is None
        fig : Plotly graph_objects.Figure()
            The figure object with the plot.
        frequency_type : str, optional
            "wd" calculates de map for the damped natural frequencies.
            "wn" calculates de map for the undamped natural frequencies.
            Defaults is "wd".
        title : str, optional
            A brief title to the mode shape plot, it will be displayed above other
            relevant data in the plot area. It does not modify the figure layout from
            Plotly.
        length_units : str, optional
            length units.
            Default is 'm'.
        frequency_units : str, optional
            Frequency units that will be used in the plot title.
            Default is rad/s.
        kwargs : optional
            Additional key word arguments can be passed to change the plot layout only
            (e.g. width=1000, height=800, ...).
            *See Plotly Python Figure Reference for more information.

        Returns
        -------
        fig : Plotly graph_objects.Figure()
            The figure object with the plot.
        """
        modal_critical = self.critical_points_modal[critical_mode]
        # select nearest forward
        forward_frequencies = modal_critical.wd[
            modal_critical.whirl_direction() == "Forward"
        ]
        idx_forward = (np.abs(forward_frequencies - modal_critical.speed)).argmin()
        forward_frequency = forward_frequencies[idx_forward]
        idx = (np.abs(modal_critical.wd - forward_frequency)).argmin()
        fig = modal_critical.plot_mode_3d(
            idx,
            fig=fig,
            frequency_type=frequency_type,
            title=title,
            length_units=length_units,
            frequency_units=frequency_units,
            **kwargs,
        )

        return fig


class Level1Results(Results):
    """Class used to store results and provide plots for Level 1 Stability Analysis.

    Parameters
    ----------
    stiffness_range : array
        Stiffness array used in the calculation.
    log_dec : array
        Calculated log dec array for each cross coupling.
    """

    def __init__(self, stiffness_range, log_dec):
        self.stiffness_range = stiffness_range
        self.log_dec = log_dec

    def plot(self, fig=None, **kwargs):
        """Plot level 1 stability analysis.

        This method will plot the stability 1 analysis for a
        given stiffness range.

        Parameters
        ----------
        fig : Plotly graph_objects.Figure
            The figure object with the plot.

        kwargs : optional
            Additional key word arguments can be passed to change the plot layout only
            (e.g. width=1000, height=800, ...).
            *See Plotly Python Figure Reference for more information.

        Returns
        -------
        fig : Plotly graph_objects.Figure()
            The figure object with the plot.
        """
        if fig is None:
            fig = go.Figure()

        stiffness = self.stiffness_range
        log_dec = self.log_dec

        fig.add_trace(
            go.Scatter(
                x=stiffness,
                y=log_dec,
                mode="lines",
                line=dict(width=3),
                showlegend=False,
                hovertemplate=("Stiffness: %{x:.2e}<br>" + "Log Dec: %{y:.2f}"),
            )
        )

        fig.update_xaxes(
            title_text="Applied Cross Coupled Stiffness", exponentformat="power"
        )
        fig.update_yaxes(title_text="Log Dec", exponentformat="power")
        fig.update_layout(title=dict(text="Level 1 stability analysis"), **kwargs)

        return fig<|MERGE_RESOLUTION|>--- conflicted
+++ resolved
@@ -1152,10 +1152,6 @@
         fig : Plotly graph_objects.Figure()
             The figure object with the plot.
         """
-<<<<<<< HEAD
-=======
-
->>>>>>> c2586507
         if fig is None:
             fig = go.Figure()
 
@@ -1168,14 +1164,8 @@
         else:
             xn = self.major_x.copy()
             yn = self.major_y.copy()
-<<<<<<< HEAD
             zn = self.zn.copy()
             nodes_pos = Q_(self.nodes_pos, "m").to(length_units).m
-=======
-            zn = Q_(self.zn, "m").to(length_units).m
-            nodes_pos = Q_(self.nodes_pos, "m").to(length_units).m
-            major_angle = Q_(self.major_angle, "rad").to(phase_units).m
->>>>>>> c2586507
 
             if orientation == "major":
                 values = self.major_axis.copy()
@@ -1198,10 +1188,10 @@
 
                 fig.add_trace(
                     go.Scatter(
-                        x=zn[n0:n1],
+                        x=Q_(zn[n0:n1], "m").to(length_units).m,
                         y=values[n0:n1],
                         line=dict(color=self.color),
-                        customdata=major_angle[n0:n1],
+                        customdata=Q_(self.major_angle[n0:n1], "rad").to(phase_units).m,
                         hovertemplate=(
                             f"Displacement: %{{y:.2f}}<br>"
                             + f"Angle {phase_units}: %{{customdata:.2f}}"
